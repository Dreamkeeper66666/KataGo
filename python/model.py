import logging
import math
import traceback
import tensorflow as tf
import numpy as np

from board import Board

#Feature extraction functions-------------------------------------------------------------------

class Model:
  # Sizes of the various array targets in the data, used also to size some of the output head dimensions
  # for auxiliary outputs
  NUM_POLICY_TARGETS = 2
  NUM_GLOBAL_TARGETS = 64
  NUM_VALUE_SPATIAL_TARGETS = 5
  EXTRA_SCORE_DISTR_RADIUS = 60

  @staticmethod
  def get_version(config):
    if "version" in config:
      return config["version"]
    return 5 #by default, since this was the version before we put it in the config

  @staticmethod
  def get_num_bin_input_features(config):
    version = Model.get_version(config)
    if version == 4:
      return 22
    elif version == 5:
      return 22
    elif version == 6:
      return 13
    elif version == 7:
      return 22
    elif version == 8:
      return 22
    else:
      assert(False)

  @staticmethod
  def get_num_global_input_features(config):
    version = Model.get_version(config)
    if version == 4:
      return 14
    elif version == 5:
      return 14
    elif version == 6:
      return 12
    elif version == 7:
      return 16
    elif version == 8:
      return 19
    else:
      assert(False)


  def __init__(self,config,pos_len,placeholders,is_training=False):
    self.pos_len = pos_len
    self.num_bin_input_features = Model.get_num_bin_input_features(config)
    self.num_global_input_features = Model.get_num_global_input_features(config)

    self.bin_input_shape = [self.pos_len*self.pos_len,self.num_bin_input_features]
    self.binp_input_shape = [self.num_bin_input_features,(self.pos_len*self.pos_len+7)//8]
    self.global_input_shape = [self.num_global_input_features]
    self.post_input_shape = [self.pos_len,self.pos_len,self.num_bin_input_features]
    self.policy_output_shape_nopass = [self.pos_len*self.pos_len,2]
    self.policy_output_shape = [self.pos_len*self.pos_len+1,2] #+1 for pass move
    self.policy_target_shape = [self.pos_len*self.pos_len+1] #+1 for pass move
    self.policy_target_weight_shape = []
    self.value_target_shape = [3]
    self.td_value_target_shape = [2,3]
    self.miscvalues_target_shape = [10] #0:scoremean, #1 scorestdev, #2 lead, #3 variance time #4-#9 td value targets
    self.scoremean_target_shape = [] #0
    self.scorestdev_target_shape = [] #1
    self.lead_target_shape = [] #2
    self.variance_time_target_shape = [] #3
    self.scorebelief_target_shape = [self.pos_len*self.pos_len*2+Model.EXTRA_SCORE_DISTR_RADIUS*2]
    self.ownership_target_shape = [self.pos_len,self.pos_len]
    self.scoring_target_shape = [self.pos_len,self.pos_len]
    self.futurepos_target_shape = [self.pos_len,self.pos_len,2]
    self.seki_output_shape = [self.pos_len,self.pos_len,4]
    self.seki_target_shape = [self.pos_len,self.pos_len]
    self.target_weight_shape = []
    self.lead_target_weight_shape = []
    self.ownership_target_weight_shape = []
    self.scoring_target_weight_shape = []
    self.futurepos_target_weight_shape = []

    self.pass_pos = self.pos_len * self.pos_len

    self.reg_variables = []
    self.reg_variables_tiny = []
    self.prescale_variables = []
    self.lr_adjusted_variables = {}
<<<<<<< HEAD
    self.is_training = (placeholders["is_training"] if "is_training" in placeholders else tf.compat.v1.placeholder(tf.bool,name="is_training"))
=======
    self.is_training = is_training
    self.is_training_tensor = tf.constant(is_training,dtype=tf.bool)

    self.num_blocks = len(config["block_kind"])
    self.use_fixup = config["use_fixup"]
>>>>>>> c7b6dcae

    #Accumulates outputs for printing stats about their activations
    self.outputs_by_layer = []
    self.other_internal_outputs = []
    #Accumulates info about batch norm laywers
    self.batch_norms = {}

    self.support_japanese_rules = True #by default
    if "support_japanese_rules" in config and config["support_japanese_rules"] == False:
      self.support_japanese_rules = False

    self.build_model(config,placeholders)

  def assert_batched_shape(self,name,tensor,shape):
    if (len(tensor.shape) != len(shape)+1 or
        [int(tensor.shape[i+1].value) for i in range(len(shape))] != [int(x) for x in shape]):
      raise Exception("%s should have shape %s after a batch dimension but instead it had shape %s" % (
        name, str(shape), str([str(x.value) for x in tensor.shape])))

  def assert_shape(self,name,tensor,shape):
    if (len(tensor.shape) != len(shape) or
        [int(x.value) for x in tensor.shape] != [int(x) for x in shape]):
      raise Exception("%s should have shape %s but instead it had shape %s" % (
        name, str(shape), str([str(x.value) for x in tensor.shape])))

  def xy_to_tensor_pos(self,x,y):
    return y * self.pos_len + x
  def loc_to_tensor_pos(self,loc,board):
    assert(loc != Board.PASS_LOC)
    return board.loc_y(loc) * self.pos_len + board.loc_x(loc)

  def tensor_pos_to_loc(self,pos,board):
    if pos == self.pass_pos:
      return None
    pos_len = self.pos_len
    bsize = board.size
    assert(self.pos_len >= bsize)
    x = pos % pos_len
    y = pos // pos_len
    if x < 0 or x >= bsize or y < 0 or y >= bsize:
      return board.loc(-10,-10) #Return an illegal move since this is offboard
    return board.loc(x,y)

  def sym_tensor_pos(self,pos,symmetry):
    if pos == self.pass_pos:
      return pos
    pos_len = self.pos_len
    x = pos % pos_len
    y = pos // pos_len
    if symmetry >= 4:
      symmetry -= 4
      tmp = x
      x = y
      y = tmp
    if symmetry >= 2:
      symmetry -= 2
      x = pos_len-x-1
    if symmetry >= 1:
      symmetry -= 1
      y = pos_len-y-1
    return y * pos_len + x

  #Calls f on each location that is part of an inescapable atari, or a group that can be put into inescapable atari
  def iterLadders(self, board, f):
    chainHeadsSolved = {}
    copy = board.copy()

    bsize = board.size
    assert(self.pos_len >= bsize)

    for y in range(bsize):
      for x in range(bsize):
        pos = self.xy_to_tensor_pos(x,y)
        loc = board.loc(x,y)
        stone = board.board[loc]

        if stone == Board.BLACK or stone == Board.WHITE:
          libs = board.num_liberties(loc)
          if libs == 1 or libs == 2:
            head = board.group_head[loc]
            if head in chainHeadsSolved:
              laddered = chainHeadsSolved[head]
              if laddered:
                f(loc,pos,[])
            else:
              #Perform search on copy so as not to mess up tracking of solved heads
              if libs == 1:
                workingMoves = []
                laddered = copy.searchIsLadderCaptured(loc,True)
              else:
                workingMoves = copy.searchIsLadderCapturedAttackerFirst2Libs(loc)
                laddered = len(workingMoves) > 0

              chainHeadsSolved[head] = laddered
              if laddered:
                f(loc,pos,workingMoves)


  #Returns the new idx, which could be the same as idx if this isn't a good training row
  def fill_row_features(self, board, pla, opp, boards, moves, move_idx, rules, bin_input_data, global_input_data, idx):
    #Currently only support v4 or v5 or v7 MODEL features (inputs version v3 and v4 and v6)
    assert(self.version == 4 or self.version == 5 or self.version == 7 or self.version == 8)

    bsize = board.size
    assert(self.pos_len >= bsize)
    assert(len(boards) > 0)
    assert(board.zobrist == boards[move_idx].zobrist)

    for y in range(bsize):
      for x in range(bsize):
        pos = self.xy_to_tensor_pos(x,y)
        bin_input_data[idx,pos,0] = 1.0
        loc = board.loc(x,y)
        stone = board.board[loc]
        if stone == pla:
          bin_input_data[idx,pos,1] = 1.0
        elif stone == opp:
          bin_input_data[idx,pos,2] = 1.0

        if stone == pla or stone == opp:
          libs = board.num_liberties(loc)
          if libs == 1:
            bin_input_data[idx,pos,3] = 1.0
          elif libs == 2:
            bin_input_data[idx,pos,4] = 1.0
          elif libs == 3:
            bin_input_data[idx,pos,5] = 1.0

    #Python code does NOT handle superko
    if board.simple_ko_point is not None:
      pos = self.loc_to_tensor_pos(board.simple_ko_point,board)
      bin_input_data[idx,pos,6] = 1.0
    #Python code does NOT handle ko-prohibited encore spots or anything relating to the encore
    #so features 7 and 8 leave that blank

    if move_idx >= 1 and moves[move_idx-1][0] == opp:
      prev1_loc = moves[move_idx-1][1]
      if prev1_loc is not None and prev1_loc != Board.PASS_LOC:
        pos = self.loc_to_tensor_pos(prev1_loc,board)
        bin_input_data[idx,pos,9] = 1.0
      elif prev1_loc == Board.PASS_LOC:
        global_input_data[idx,0] = 1.0

      if move_idx >= 2 and moves[move_idx-2][0] == pla:
        prev2_loc = moves[move_idx-2][1]
        if prev2_loc is not None and prev2_loc != Board.PASS_LOC:
          pos = self.loc_to_tensor_pos(prev2_loc,board)
          bin_input_data[idx,pos,10] = 1.0
        elif prev2_loc == Board.PASS_LOC:
          global_input_data[idx,1] = 1.0

        if move_idx >= 3 and moves[move_idx-3][0] == opp:
          prev3_loc = moves[move_idx-3][1]
          if prev3_loc is not None and prev3_loc != Board.PASS_LOC:
            pos = self.loc_to_tensor_pos(prev3_loc,board)
            bin_input_data[idx,pos,11] = 1.0
          elif prev3_loc == Board.PASS_LOC:
            global_input_data[idx,2] = 1.0

          if move_idx >= 4 and moves[move_idx-4][0] == pla:
            prev4_loc = moves[move_idx-4][1]
            if prev4_loc is not None and prev4_loc != Board.PASS_LOC:
              pos = self.loc_to_tensor_pos(prev4_loc,board)
              bin_input_data[idx,pos,12] = 1.0
            elif prev4_loc == Board.PASS_LOC:
              global_input_data[idx,3] = 1.0

            if move_idx >= 5 and moves[move_idx-5][0] == opp:
              prev5_loc = moves[move_idx-5][1]
              if prev5_loc is not None and prev5_loc != Board.PASS_LOC:
                pos = self.loc_to_tensor_pos(prev5_loc,board)
                bin_input_data[idx,pos,13] = 1.0
              elif prev5_loc == Board.PASS_LOC:
                global_input_data[idx,4] = 1.0

    def addLadderFeature(loc,pos,workingMoves):
      assert(board.board[loc] == Board.BLACK or board.board[loc] == Board.WHITE)
      bin_input_data[idx,pos,14] = 1.0
      if board.board[loc] == opp and board.num_liberties(loc) > 1:
        for workingMove in workingMoves:
          workingPos = self.loc_to_tensor_pos(workingMove,board)
          bin_input_data[idx,workingPos,17] = 1.0

    self.iterLadders(board, addLadderFeature)

    if move_idx > 0:
      prevBoard = boards[move_idx-1]
    else:
      prevBoard = board
    def addPrevLadderFeature(loc,pos,workingMoves):
      assert(prevBoard.board[loc] == Board.BLACK or prevBoard.board[loc] == Board.WHITE)
      bin_input_data[idx,pos,15] = 1.0
    self.iterLadders(prevBoard, addPrevLadderFeature)

    if move_idx > 1:
      prevPrevBoard = boards[move_idx-2]
    else:
      prevPrevBoard = prevBoard
    def addPrevPrevLadderFeature(loc,pos,workingMoves):
      assert(prevPrevBoard.board[loc] == Board.BLACK or prevPrevBoard.board[loc] == Board.WHITE)
      bin_input_data[idx,pos,16] = 1.0
    self.iterLadders(prevPrevBoard, addPrevPrevLadderFeature)

    #Features 18,19 - area
    area = [0 for i in range(board.arrsize)]

    if self.version <= 6:
      if rules["scoringRule"] == "SCORING_AREA":
        nonPassAliveStones = False
        safeBigTerritories = True
        unsafeBigTerritories = False
        if self.version != 5:
          nonPassAliveStones = True
          unsafeBigTerritories = True
        board.calculateArea(area,nonPassAliveStones,safeBigTerritories,unsafeBigTerritories,rules["multiStoneSuicideLegal"])
      elif rules["scoringRule"] == "SCORING_TERRITORY":
        nonPassAliveStones = False
        safeBigTerritories = True
        unsafeBigTerritories = False
        board.calculateArea(area,nonPassAliveStones,safeBigTerritories,unsafeBigTerritories,rules["multiStoneSuicideLegal"])
      else:
        assert(False)
    else:
      if rules["scoringRule"] == "SCORING_AREA" and rules["taxRule"] == "TAX_NONE":
        safeBigTerritories = True
        nonPassAliveStones = True
        unsafeBigTerritories = True
        board.calculateArea(area,nonPassAliveStones,safeBigTerritories,unsafeBigTerritories,rules["multiStoneSuicideLegal"])
      else:
        hasAreaFeature = False
        keepTerritories = False
        keepStones = False
        if rules["scoringRule"] == "SCORING_AREA" and (rules["taxRule"] == "TAX_SEKI" or rules["taxRule"] == "TAX_ALL"):
          hasAreaFeature = True
          keepTerritories = False
          keepStones = True
        elif rules["scoringRule"] == "SCORING_TERRITORY" and rules["taxRule"] == "TAX_NONE":
          if rules["encorePhase"] >= 2:
            hasAreaFeature = True
            keepTerritories = True
            keepStones = False
        elif rules["scoringRule"] == "SCORING_TERRITORY" and (rules["taxRule"] == "TAX_SEKI" or rules["taxRule"] == "TAX_ALL"):
          if rules["encorePhase"] >= 2:
            hasAreaFeature = True
            keepTerritories = False
            keepStones = False
        else:
          assert(False)

        if hasAreaFeature:
          board.calculateNonDameTouchingArea(
            area,
            keepTerritories,
            keepStones,
            rules["multiStoneSuicideLegal"]
          )

    for y in range(bsize):
      for x in range(bsize):
        loc = board.loc(x,y)
        pos = self.xy_to_tensor_pos(x,y)

        if area[loc] == pla:
          bin_input_data[idx,pos,18] = 1.0
        elif area[loc] == opp:
          bin_input_data[idx,pos,19] = 1.0

    #Features 20,21 - second encore phase starting stones, we just set them to the current stones in pythong
    #since we don't really have a jp rules impl
    if rules["encorePhase"] >= 2:
      for y in range(bsize):
        for x in range(bsize):
          pos = self.xy_to_tensor_pos(x,y)
          loc = board.loc(x,y)
          stone = board.board[loc]
          if stone == pla:
            bin_input_data[idx,pos,20] = 1.0
          elif stone == opp:
            bin_input_data[idx,pos,21] = 1.0


    #Not quite right, japanese rules aren't really implemented in the python
    bArea = board.size * board.size
    whiteKomi = rules["whiteKomi"]
    if rules["scoringRule"] == "SCORING_TERRITORY":
      selfKomi = (whiteKomi if pla == Board.WHITE else -whiteKomi+1)
    else:
      selfKomi = (whiteKomi if pla == Board.WHITE else -whiteKomi)

    if selfKomi > bArea+1:
      selfKomi = bArea+1
    if selfKomi < -bArea-1:
      selfKomi = -bArea-1
    if self.version >= 7:
      global_input_data[idx,5] = selfKomi/20.0
    else:
      global_input_data[idx,5] = selfKomi/15.0

    if rules["koRule"] == "KO_SIMPLE":
      pass
    elif rules["koRule"] == "KO_POSITIONAL" or rules["koRule"] == "KO_SPIGHT":
      global_input_data[idx,6] = 1.0
      global_input_data[idx,7] = 0.5
    elif rules["koRule"] == "KO_SITUATIONAL":
      global_input_data[idx,6] = 1.0
      global_input_data[idx,7] = -0.5
    else:
      assert(False)

    if rules["multiStoneSuicideLegal"]:
      global_input_data[idx,8] = 1.0

    if rules["scoringRule"] == "SCORING_AREA":
      pass
    elif rules["scoringRule"] == "SCORING_TERRITORY":
      global_input_data[idx,9] = 1.0
    else:
      assert(False)

    if self.version >= 7:
      if rules["taxRule"] == "TAX_NONE":
        pass
      elif rules["taxRule"] == "TAX_SEKI":
        global_input_data[idx,10] = 1.0
      elif rules["taxRule"] == "TAX_ALL":
        global_input_data[idx,10] = 1.0
        global_input_data[idx,11] = 1.0
      else:
        assert(False)

    if self.version >= 7:
      if rules["encorePhase"] > 0:
        global_input_data[idx,12] = 1.0
      if rules["encorePhase"] > 1:
        global_input_data[idx,13] = 1.0
      passWouldEndPhase = rules["passWouldEndPhase"]
      global_input_data[idx,14] = (1.0 if passWouldEndPhase else 0.0)
    else:
      if rules["encorePhase"] > 0:
        global_input_data[idx,10] = 1.0
      if rules["encorePhase"] > 1:
        global_input_data[idx,11] = 1.0
      passWouldEndPhase = rules["passWouldEndPhase"]
      global_input_data[idx,12] = (1.0 if passWouldEndPhase else 0.0)

    if self.version >= 8 and "asymPowersOfTwo" in rules:
      global_input_data[idx,15] = 1.0
      global_input_data[idx,16] = rules["asymPowersOfTwo"]

    if self.version >= 8:
      if "hasButton" in rules and rules["hasButton"] and Board.PASS_LOC not in [move[1] for move in moves]:
        global_input_data[idx,17] = 1.0

    if rules["scoringRule"] == "SCORING_AREA" or rules["encorePhase"] > 1:
      boardAreaIsEven = (board.size % 2 == 0)

      drawableKomisAreEven = boardAreaIsEven

      if drawableKomisAreEven:
        komiFloor = math.floor(selfKomi / 2.0) * 2.0
      else:
        komiFloor = math.floor((selfKomi-1.0) / 2.0) * 2.0 + 1.0

      delta = selfKomi - komiFloor
      assert(delta >= -0.0001)
      assert(delta <= 2.0001)
      if delta < 0.0:
        delta = 0.0
      if delta > 2.0:
        delta = 2.0

      if delta < 0.5:
        wave = delta
      elif delta < 1.5:
        wave = 1.0-delta
      else:
        wave = delta-2.0

      if self.version >= 8:
        global_input_data[idx,18] = wave
      elif self.version >= 7:
        global_input_data[idx,15] = wave
      else:
        global_input_data[idx,13] = wave

    return idx+1


  # Build model -------------------------------------------------------------

  def ensure_variable_exists(self,name):
    for v in tf.compat.v1.trainable_variables():
      if v.name == name:
        return name
    raise Exception("Could not find variable " + name)

  def add_lr_factor(self,name,factor):
    self.ensure_variable_exists(name)
    if name in self.lr_adjusted_variables:
      self.lr_adjusted_variables[name] = factor * self.lr_adjusted_variables[name]
    else:
      self.lr_adjusted_variables[name] = factor

  def batchnorm_and_mask(self,name,tensor,mask,mask_sum,use_gamma_in_fixup=False):
    if self.use_fixup:
      self.batch_norms[name] = (tensor.shape[-1].value,1e-20,True,use_gamma_in_fixup,self.use_fixup)
      if use_gamma_in_fixup:
        gamma = self.weight_variable_init_constant(name+"/gamma", [tensor.shape[3].value], 1.0)
        beta = self.weight_variable_init_constant(name+"/beta", [tensor.shape[3].value], 0.0, reg="tiny")
        return (tensor * gamma + beta) * mask
      else:
        beta = self.weight_variable_init_constant(name+"/beta", [tensor.shape[3].value], 0.0, reg="tiny")
        return (tensor + beta) * mask

    epsilon = 0.001
    has_bias = True
    has_scale = False
    self.batch_norms[name] = (tensor.shape[-1].value,epsilon,has_bias,has_scale,self.use_fixup)

    num_channels = tensor.shape[3].value
    collections = [tf.compat.v1.GraphKeys.GLOBAL_VARIABLES,tf.compat.v1.GraphKeys.MODEL_VARIABLES,tf.compat.v1.GraphKeys.MOVING_AVERAGE_VARIABLES]

    #Define variables to keep track of the mean and variance
    moving_mean = tf.compat.v1.get_variable(initializer=tf.zeros([num_channels]),name=(name+"/moving_mean"),trainable=False,collections=collections)
    moving_var = tf.compat.v1.get_variable(initializer=tf.ones([num_channels]),name=(name+"/moving_variance"),trainable=False,collections=collections)
    beta = self.weight_variable_init_constant(name+"/beta", [tensor.shape[3].value], 0.0, reg=False)

    #This is the mean, computed only over exactly the areas of the mask, weighting each spot equally,
    #even across different elements in the batch that might have different board sizes.
    mean = tf.reduce_sum(tensor * mask,axis=[0,1,2]) / mask_sum
    zmtensor = tensor-mean
    #Similarly, the variance computed exactly only over those spots
    var = tf.reduce_sum(tf.square(zmtensor * mask),axis=[0,1,2]) / mask_sum

    with tf.name_scope(name):
      mean_op = tf.keras.backend.moving_average_update(moving_mean,mean,0.998)
      var_op = tf.keras.backend.moving_average_update(moving_var,var,0.998)

    tf.compat.v1.add_to_collection(tf.compat.v1.GraphKeys.UPDATE_OPS, mean_op)
    tf.compat.v1.add_to_collection(tf.compat.v1.GraphKeys.UPDATE_OPS, var_op)

    def training_f():
      return (mean,var)
    def inference_f():
      return (moving_mean,moving_var)

    use_mean,use_var = tf.cond(self.is_training_tensor,training_f,inference_f)
    return tf.nn.batch_normalization(tensor,use_mean,use_var,beta,None,epsilon) * mask

  # def batchnorm(self,name,tensor):
  #   epsilon = 0.001
  #   has_bias = True
  #   has_scale = False
  #   self.batch_norms[name] = (tensor.shape[-1].value,epsilon,has_bias,has_scale)
  #   return tf.layers.batch_normalization(
  #     tensor,
  #     axis=-1, #Because channels are our last axis, -1 refers to that via wacky python indexing
  #     momentum=0.99,
  #     epsilon=epsilon,
  #     center=has_bias,
  #     scale=has_scale,
  #     training=self.is_training_tensor,
  #     name=name,
  #   )

  def init_stdev(self,num_inputs,num_outputs):
    #xavier
    #return math.sqrt(2.0 / (num_inputs + num_outputs))
    #herangzhen
    return math.sqrt(2.0 / (num_inputs))

  def init_weights(self, shape, num_inputs, num_outputs):
    stdev = self.init_stdev(num_inputs,num_outputs) / 1.0
    return tf.random.truncated_normal(shape=shape, stddev=stdev)

  def weight_variable_init_constant(self, name, shape, constant, reg=True):
    init = tf.zeros(shape)
    if constant != 0.0:
      init = init + constant
<<<<<<< HEAD
    variable = tf.compat.v1.get_variable(initializer=init,name=name)
    if reg:
=======
    variable = tf.Variable(init,name=name)
    if reg is True:
>>>>>>> c7b6dcae
      self.reg_variables.append(variable)
    elif reg == "tiny":
      self.reg_variables_tiny.append(variable)
    return variable

  def weight_variable(self, name, shape, num_inputs, num_outputs, scale_initial_weights=1.0, extra_initial_weight=None, reg=True):
    initial = self.init_weights(shape, num_inputs, num_outputs)
    if extra_initial_weight is not None:
      initial = initial + extra_initial_weight
    initial = initial * scale_initial_weights

<<<<<<< HEAD
    variable = tf.compat.v1.get_variable(initializer=initial,name=name)
    if reg:
=======
    variable = tf.Variable(initial,name=name)
    if reg is True:
>>>>>>> c7b6dcae
      self.reg_variables.append(variable)
    elif reg == "tiny":
      self.reg_variables_tiny.append(variable)
    return variable

  def conv2d(self, x, w):
    return tf.nn.conv2d(x, w, strides=[1,1,1,1], padding='SAME')

  def dilated_conv2d(self, x, w, dilation):
    return tf.nn.atrous_conv2d(x, w, rate = dilation, padding='SAME')

  def apply_symmetry(self,tensor,symmetries,inverse):
    ud = symmetries[0]
    lr = symmetries[1]
    transp = symmetries[2]

    if not inverse:
      tensor = tf.cond(
        ud,
        lambda: tf.reverse(tensor,[1]),
        lambda: tensor
      )
      tensor = tf.cond(
        lr,
        lambda: tf.reverse(tensor,[2]),
        lambda: tensor
      )

    tensor = tf.cond(
      transp,
      lambda: tf.transpose(tensor, [0,2,1,3]),
      lambda: tensor)

    if inverse:
      tensor = tf.cond(
        ud,
        lambda: tf.reverse(tensor,[1]),
        lambda: tensor
      )
      tensor = tf.cond(
        lr,
        lambda: tf.reverse(tensor,[2]),
        lambda: tensor
      )

    return tensor

  #Define useful components --------------------------------------------------------------------------

  def relu(self, name, layer):
    assert(len(layer.shape) == 4)
    #num_channels = layer.shape[3].value
    #alphas = self.weight_variable_init_constant(name+"/relu",[1,1,1,num_channels],constant=0.0)
    return tf.nn.relu(layer)

  def relu_spatial1d(self, name, layer):
    assert(len(layer.shape) == 3)
    #num_channels = layer.shape[1].value
    #alphas = self.weight_variable_init_constant(name+"/relu",[1,num_channels],constant=0.0)
    return tf.nn.relu(layer)

  def relu_non_spatial(self, name, layer):
    assert(len(layer.shape) == 2)
    #num_channels = layer.shape[1].value
    #alphas = self.weight_variable_init_constant(name+"/relu",[1,num_channels],constant=0.0)
    return tf.nn.relu(layer)

  def merge_residual(self,name,trunk,residual):
    trunk = trunk + residual
    self.outputs_by_layer.append((name,trunk))
    return trunk

  def conv_weight_variable(self, name, diam1, diam2, in_channels, out_channels, scale_initial_weights=1.0, emphasize_center_weight=None, emphasize_center_lr=None, reg=True):
    radius1 = diam1 // 2
    radius2 = diam2 // 2

    if emphasize_center_weight is None:
      weights = self.weight_variable(name,[diam1,diam2,in_channels,out_channels],in_channels*diam1*diam2,out_channels,scale_initial_weights,reg=reg)
    else:
      extra_initial_weight = self.init_weights([1,1,in_channels,out_channels], in_channels, out_channels) * emphasize_center_weight
      extra_initial_weight = tf.pad(extra_initial_weight, [(radius1,radius1),(radius2,radius2),(0,0),(0,0)])
      weights = self.weight_variable(name,[diam1,diam2,in_channels,out_channels],in_channels*diam1*diam2,out_channels,scale_initial_weights,extra_initial_weight,reg=reg)

    if emphasize_center_lr is not None:
      factor = tf.constant([emphasize_center_lr],dtype=tf.float32)
      factor = tf.reshape(factor,[1,1,1,1])
      factor = tf.pad(factor, [(radius1,radius1),(radius2,radius2),(0,0),(0,0)], constant_values=1.0)
      self.add_lr_factor(weights.name, factor)

    return weights

  #Convolutional layer with batch norm and nonlinear activation
  def conv_block(
      self, name, in_layer, mask, mask_sum, diam, in_channels, out_channels,
      scale_initial_weights=1.0, emphasize_center_weight=None, emphasize_center_lr=None
  ):
    weights = self.conv_weight_variable(name+"/w", diam, diam, in_channels, out_channels, scale_initial_weights, emphasize_center_weight, emphasize_center_lr)
    convolved = self.conv2d(in_layer, weights)
    self.outputs_by_layer.append((name+"/prenorm",convolved))
    out_layer = self.relu(name+"/relu",self.batchnorm_and_mask(name+"/norm",convolved,mask,mask_sum))
    self.outputs_by_layer.append((name,out_layer))
    return out_layer

  #Convolution only, no batch norm or nonlinearity
  def conv_only_block(
      self, name, in_layer, diam, in_channels, out_channels,
      scale_initial_weights=1.0, emphasize_center_weight=None, emphasize_center_lr=None, reg=True
  ):
    weights = self.conv_weight_variable(name+"/w", diam, diam, in_channels, out_channels, scale_initial_weights, emphasize_center_weight, emphasize_center_lr, reg=reg)
    out_layer = self.conv2d(in_layer, weights)
    self.outputs_by_layer.append((name,out_layer))
    return out_layer

  #Convolutional residual block with internal batch norm and nonlinear activation
  def res_conv_block(
      self, name, in_layer, mask, mask_sum, diam, main_channels, mid_channels,
      scale_initial_weights=1.0, emphasize_center_weight=None, emphasize_center_lr=None
  ):
    trans1_layer = self.relu(name+"/relu1",(self.batchnorm_and_mask(name+"/norm1",in_layer,mask,mask_sum)))
    self.outputs_by_layer.append((name+"/trans1",trans1_layer))

    fixup_scale = 1.0 / math.sqrt(self.num_blocks) if self.use_fixup else 1.0
    weights1 = self.conv_weight_variable(name+"/w1", diam, diam, main_channels, mid_channels, scale_initial_weights * fixup_scale, emphasize_center_weight, emphasize_center_lr)
    conv1_layer = self.conv2d(trans1_layer, weights1)
    self.outputs_by_layer.append((name+"/conv1",conv1_layer))

    trans2_layer = self.relu(name+"/relu2",(self.batchnorm_and_mask(name+"/norm2",conv1_layer,mask,mask_sum,use_gamma_in_fixup=True)))
    self.outputs_by_layer.append((name+"/trans2",trans2_layer))

    fixup_scale_last_layer = 0.0 if self.use_fixup else 1.0
    weights2 = self.conv_weight_variable(name+"/w2", diam, diam, mid_channels, main_channels, scale_initial_weights*fixup_scale_last_layer, emphasize_center_weight, emphasize_center_lr)
    conv2_layer = self.conv2d(trans2_layer, weights2)
    self.outputs_by_layer.append((name+"/conv2",conv2_layer))

    return conv2_layer

  #Convolutional residual block with internal batch norm and nonlinear activation
  def global_res_conv_block(
      self, name, in_layer, mask, mask_sum, mask_sum_hw, mask_sum_hw_sqrt,
      diam, main_channels, mid_channels, global_mid_channels,
      scale_initial_weights=1.0, emphasize_center_weight=None, emphasize_center_lr=None
  ):
    trans1_layer = self.relu(name+"/relu1",(self.batchnorm_and_mask(name+"/norm1",in_layer,mask,mask_sum)))
    self.outputs_by_layer.append((name+"/trans1",trans1_layer))

    fixup_scale2 = 1.0 / math.sqrt(self.num_blocks) if self.use_fixup else 1.0
    fixup_scale4 = 1.0 / (self.num_blocks ** (1.0 / 4.0)) if self.use_fixup else 1.0
    weights1a = self.conv_weight_variable(name+"/w1a", diam, diam, main_channels, mid_channels, scale_initial_weights * fixup_scale2, emphasize_center_weight, emphasize_center_lr)
    weights1b = self.conv_weight_variable(name+"/w1b", diam, diam, main_channels, global_mid_channels, scale_initial_weights * fixup_scale4, emphasize_center_weight, emphasize_center_lr)
    conv1a_layer = self.conv2d(trans1_layer, weights1a)
    conv1b_layer = self.conv2d(trans1_layer, weights1b)
    self.outputs_by_layer.append((name+"/conv1a",conv1a_layer))
    self.outputs_by_layer.append((name+"/conv1b",conv1b_layer))

    trans1b_layer = self.relu(name+"/trans1b",(self.batchnorm_and_mask(name+"/norm1b",conv1b_layer,mask,mask_sum)))
    trans1b_pooled = self.global_pool(trans1b_layer, mask_sum_hw, mask_sum_hw_sqrt)

    remix_weights = self.weight_variable(name+"/w1r",[global_mid_channels*3,mid_channels],global_mid_channels*3,mid_channels, scale_initial_weights * fixup_scale4 * 0.5)
    conv1_layer = conv1a_layer + tf.tensordot(trans1b_pooled,remix_weights,axes=[[3],[0]])

    trans2_layer = self.relu(name+"/relu2",(self.batchnorm_and_mask(name+"/norm2",conv1_layer,mask,mask_sum,use_gamma_in_fixup=True)))
    self.outputs_by_layer.append((name+"/trans2",trans2_layer))

    fixup_scale_last_layer = 0.0 if self.use_fixup else 1.0
    weights2 = self.conv_weight_variable(name+"/w2", diam, diam, mid_channels, main_channels, scale_initial_weights * fixup_scale_last_layer, emphasize_center_weight, emphasize_center_lr)
    conv2_layer = self.conv2d(trans2_layer, weights2)
    self.outputs_by_layer.append((name+"/conv2",conv2_layer))

    return conv2_layer

  #Convolutional residual block with internal batch norm and nonlinear activation
  def dilated_res_conv_block(self, name, in_layer, mask, mask_sum, diam, main_channels, mid_channels, dilated_mid_channels, dilation, scale_initial_weights=1.0, emphasize_center_weight=None, emphasize_center_lr=None):
    trans1_layer = self.relu(name+"/relu1",(self.batchnorm_and_mask(name+"/norm1",in_layer,mask,mask_sum)))
    self.outputs_by_layer.append((name+"/trans1",trans1_layer))

    fixup_scale = 1.0 / math.sqrt(self.num_blocks) if self.use_fixup else 1.0
    weights1a = self.conv_weight_variable(name+"/w1a", diam, diam, main_channels, mid_channels, scale_initial_weights*fixup_scale, emphasize_center_weight, emphasize_center_lr)
    weights1b = self.conv_weight_variable(name+"/w1b", diam, diam, main_channels, dilated_mid_channels, scale_initial_weights*fixup_scale, emphasize_center_weight, emphasize_center_lr)
    conv1a_layer = self.conv2d(trans1_layer, weights1a)
    conv1b_layer = self.dilated_conv2d(trans1_layer, weights1b, dilation=dilation)
    self.outputs_by_layer.append((name+"/conv1a",conv1a_layer))
    self.outputs_by_layer.append((name+"/conv1b",conv1b_layer))

    conv1_layer = tf.concat([conv1a_layer,conv1b_layer],axis=3)

    trans2_layer = self.relu(name+"/relu2",(self.batchnorm_and_mask(name+"/norm2",conv1_layer,mask,mask_sum,use_gamma_in_fixup=True)))
    self.outputs_by_layer.append((name+"/trans2",trans2_layer))

    fixup_scale_last_layer = 0.0 if self.use_fixup else 1.0
    weights2 = self.conv_weight_variable(name+"/w2", diam, diam, mid_channels+dilated_mid_channels, main_channels, scale_initial_weights * fixup_scale_last_layer, emphasize_center_weight, emphasize_center_lr)
    conv2_layer = self.conv2d(trans2_layer, weights2)
    self.outputs_by_layer.append((name+"/conv2",conv2_layer))

    return conv2_layer

  def global_pool(self, in_layer, mask_sum_hw, mask_sum_hw_sqrt):
    div = tf.reshape(mask_sum_hw,[-1,1,1,1])
    div_sqrt = tf.reshape(mask_sum_hw_sqrt,[-1,1,1,1])

    layer_raw_mean = tf.reduce_sum(in_layer,axis=[1,2],keepdims=True) / div
    layer_raw_max = tf.reduce_max(in_layer,axis=[1,2],keepdims=True)

    # 1, (x-14)/10, and (x-14)^2/100 - 0.1 are three orthogonal functions over [9,19], the range of reasonable board sizes.
    # We have the 14 in there since it's the midpoint of that range. The /10 is just sort of arbitrary normalization to keep things on the same scale.
    center_bsize = 14.0
    layer_0 = layer_raw_mean
    layer_1 = layer_raw_mean * ((div_sqrt - center_bsize) / 10.0)
    layer_2 = layer_raw_max

    layer_pooled = tf.concat([layer_0,layer_1,layer_2],axis=3)
    return layer_pooled

  def value_head_pool(self, in_layer, mask_sum_hw, mask_sum_hw_sqrt):
    div = tf.reshape(mask_sum_hw,[-1,1])
    div_sqrt = tf.reshape(mask_sum_hw_sqrt,[-1,1])

    layer_raw_mean = tf.reduce_sum(in_layer,axis=[1,2],keepdims=False) / div

    # 1, (x-14)/10, and (x-14)^2/100 - 0.1 are three orthogonal functions over [9,19], the range of reasonable board sizes.
    # We have the 14 in there since it's the midpoint of that range. The /10 and /100 are just sort of arbitrary normalization to keep things on the same scale
    center_bsize = 14.0
    layer_0 = layer_raw_mean
    layer_1 = layer_raw_mean * ((div_sqrt - center_bsize) / 10.0)
    layer_2 = layer_raw_mean * (tf.square(div_sqrt - center_bsize) / 100.0 - 0.1)
    layer_pooled = tf.concat([layer_0,layer_1,layer_2],axis=1)
    return layer_pooled


  #Begin Neural net------------------------------------------------------------------------------------
  #Indexing:
  #batch, bsize, bsize, channel

  def build_model(self,config,placeholders):
    pos_len = self.pos_len

    #Model version-------------------------------------------------------------------------------
    #This is written out in the model file when it gets built for export
    #self.version = 0 #V1 features, with old head architecture using crelus (no longer supported)
    #self.version = 1 #V1 features, with new head architecture, no crelus
    #self.version = 2 #V2 features, no internal architecture change.
    #self.version = 3 #V3 features, selfplay-planned features with lots of aux targets
    #self.version = 4 #V3 features, but supporting belief stdev and dynamic scorevalue
    #self.version = 5 #V4 features, slightly different pass-alive stones feature
    #self.version = 6 #V5 features, most higher-level go features removed
    #self.version = 7 #V6 features, more rules support
    #self.version = 8 #V7 features, asym

    self.version = Model.get_version(config)
    #These are the only four supported versions
    assert(self.version == 4 or self.version == 5 or self.version == 6 or self.version == 7 or self.version == 8)

    #Input layer---------------------------------------------------------------------------------
    bin_inputs = (placeholders["bin_inputs"] if "bin_inputs" in placeholders else
                  tf.compat.v1.placeholder(tf.float32, [None] + self.bin_input_shape, name="bin_inputs"))
    global_inputs = (placeholders["global_inputs"] if "global_inputs" in placeholders else
                    tf.compat.v1.placeholder(tf.float32, [None] + self.global_input_shape, name="global_inputs"))
    symmetries = (placeholders["symmetries"] if "symmetries" in placeholders else
                  tf.compat.v1.placeholder(tf.bool, [3], name="symmetries"))
    include_history = (placeholders["include_history"] if "include_history" in placeholders else
                       tf.compat.v1.placeholder(tf.float32, [None] + [5], name="include_history"))

    self.assert_batched_shape("bin_inputs",bin_inputs,self.bin_input_shape)
    self.assert_batched_shape("global_inputs",global_inputs,self.global_input_shape)
    self.assert_shape("symmetries",symmetries,[3])
    self.assert_batched_shape("include_history",include_history,[5])

    self.bin_inputs = bin_inputs
    self.global_inputs = global_inputs
    self.symmetries = symmetries
    self.include_history = include_history

    cur_layer = tf.reshape(bin_inputs, [-1] + self.post_input_shape)

    input_num_channels = self.post_input_shape[2]

    mask_before_symmetry = cur_layer[:,:,:,0:1]

    #Input symmetries - we apply symmetries during training by transforming the input and reverse-transforming the output
    cur_layer = self.apply_symmetry(cur_layer,symmetries,inverse=False)

    # #Disable various features
    # features_active = tf.constant([
    #   1.0, #0
    #   1.0, #1
    #   1.0, #2
    #   1.0, #3
    #   1.0, #4
    #   1.0, #5
    #   1.0, #6
    #   1.0, #7
    #   1.0, #8
    #   1.0, #9
    #   1.0, #10
    #   1.0, #11
    #   1.0, #12
    #   1.0, #13
    #   1.0, #14
    #   1.0, #15
    #   1.0, #16
    # ])
    # assert(features_active.dtype == tf.float32)
    # cur_layer = cur_layer * tf.reshape(features_active,[1,1,1,-1])

    #Apply history transform to turn off various features randomly.
    #We do this by building a matrix for each batch element, mapping input channels to possibly-turned off channels.
    #This matrix is a sum of hist_matrix_base which always turns off all the channels, and h0, h1, h2,... which perform
    #the modifications to hist_matrix_base to make it turn on channels based on whether we have move0, move1,...
    if self.version == 4 or self.version == 5 or self.version == 7 or self.version == 8:
      hist_matrix_base = np.diag(np.array([
        1.0, #0
        1.0, #1
        1.0, #2
        1.0, #3
        1.0, #4
        1.0, #5
        1.0, #6
        1.0, #7
        1.0, #8
        0.0, #9
        0.0, #10
        0.0, #11
        0.0, #12
        0.0, #13
        1.0, #14
        0.0, #15
        0.0, #16
        1.0, #17
        1.0, #18
        1.0, #19
        1.0, #20
        1.0, #21
      ],dtype=np.float32))
      #Because we have ladder features that express past states rather than past diffs, the most natural encoding when
      #we have no history is that they were always the same, rather than that they were all zero. So rather than zeroing
      #them we have no history, we add entries in the matrix to copy them over.
      #By default, without history, the ladder features 15 and 16 just copy over from 14.
      hist_matrix_base[14,15] = 1.0
      hist_matrix_base[14,16] = 1.0
      #When have the prev move, we enable feature 9 and 15
      h0 = np.zeros([self.num_bin_input_features,self.num_bin_input_features],dtype=np.float32)
      h0[9,9] = 1.0 #Enable 9 -> 9
      h0[14,15] = -1.0 #Stop copying 14 -> 15
      h0[14,16] = -1.0 #Stop copying 14 -> 16
      h0[15,15] = 1.0 #Enable 15 -> 15
      h0[15,16] = 1.0 #Start copying 15 -> 16
      #When have the prevprev move, we enable feature 10 and 16
      h1 = np.zeros([self.num_bin_input_features,self.num_bin_input_features],dtype=np.float32)
      h1[10,10] = 1.0 #Enable 10 -> 10
      h1[15,16] = -1.0 #Stop copying 15 -> 16
      h1[16,16] = 1.0 #Enable 16 -> 16
      #Further history moves
      h2 = np.zeros([self.num_bin_input_features,self.num_bin_input_features],dtype=np.float32)
      h2[11,11] = 1.0
      h3 = np.zeros([self.num_bin_input_features,self.num_bin_input_features],dtype=np.float32)
      h3[12,12] = 1.0
      h4 = np.zeros([self.num_bin_input_features,self.num_bin_input_features],dtype=np.float32)
      h4[13,13] = 1.0
    elif self.version == 6:
      hist_matrix_base = np.diag(np.array([
        1.0, #0
        1.0, #1
        1.0, #2
        1.0, #3
        1.0, #4
        1.0, #5
        0.0, #6
        0.0, #7
        0.0, #8
        0.0, #9
        0.0, #10
        1.0, #11
        1.0, #12
      ],dtype=np.float32))
      h0 = np.zeros([self.num_bin_input_features,self.num_bin_input_features],dtype=np.float32)
      h0[6,6] = 1.0
      h1 = np.zeros([self.num_bin_input_features,self.num_bin_input_features],dtype=np.float32)
      h1[7,7] = 1.0
      h2 = np.zeros([self.num_bin_input_features,self.num_bin_input_features],dtype=np.float32)
      h2[8,8] = 1.0
      h3 = np.zeros([self.num_bin_input_features,self.num_bin_input_features],dtype=np.float32)
      h3[9,9] = 1.0
      h4 = np.zeros([self.num_bin_input_features,self.num_bin_input_features],dtype=np.float32)
      h4[10,10] = 1.0

    hist_matrix_base = tf.reshape(tf.constant(hist_matrix_base),[1,self.num_bin_input_features,self.num_bin_input_features])
    hist_matrix_builder = tf.constant(np.array([h0,h1,h2,h3,h4]))
    assert(hist_matrix_base.dtype == tf.float32)
    assert(hist_matrix_builder.dtype == tf.float32)
    assert(len(hist_matrix_builder.shape) == 3)
    assert(hist_matrix_builder.shape[0].value == 5)
    assert(hist_matrix_builder.shape[1].value == self.num_bin_input_features)
    assert(hist_matrix_builder.shape[2].value == self.num_bin_input_features)

    hist_filter_matrix = hist_matrix_base + tf.tensordot(include_history, hist_matrix_builder, axes=[[1],[0]]) #[batch,move] * [move,inc,outc] = [batch,inc,outc]
    cur_layer = tf.reshape(cur_layer,[-1,self.pos_len*self.pos_len,self.num_bin_input_features]) #[batch,xy,inc]
    cur_layer = tf.matmul(cur_layer,hist_filter_matrix) #[batch,xy,inc] * [batch,inc,outc] = [batch,xy,outc]
    cur_layer = tf.reshape(cur_layer,[-1,self.pos_len,self.pos_len,self.num_bin_input_features])

    assert(include_history.shape[1].value == 5)
    transformed_global_inputs = global_inputs * tf.pad(include_history, [(0,0),(0,self.num_global_input_features - include_history.shape[1].value)], constant_values=1.0)

    self.transformed_bin_inputs = cur_layer
    self.transformed_global_inputs = transformed_global_inputs

    #Channel counts---------------------------------------------------------------------------------------
    trunk_num_channels = config["trunk_num_channels"]
    mid_num_channels = config["mid_num_channels"]
    regular_num_channels = config["regular_num_channels"]
    dilated_num_channels = config["dilated_num_channels"]
    gpool_num_channels = config["gpool_num_channels"]

    assert(regular_num_channels + dilated_num_channels == mid_num_channels)

    self.trunk_num_channels = trunk_num_channels
    self.mid_num_channels = mid_num_channels
    self.regular_num_channels = regular_num_channels
    self.dilated_num_channels = dilated_num_channels
    self.gpool_num_channels = gpool_num_channels

    mask = cur_layer[:,:,:,0:1]
    mask_sum = tf.reduce_sum(mask) # Global sum
    mask_sum_hw = tf.reduce_sum(mask,axis=[1,2,3]) # Sum per batch element
    mask_sum_hw_sqrt = tf.sqrt(mask_sum_hw)

    #Initial convolutional layer-------------------------------------------------------------------------------------
    trunk = self.conv_only_block("conv1",cur_layer,diam=5,in_channels=input_num_channels,out_channels=trunk_num_channels)
    self.initial_conv = ("conv1",5,input_num_channels,trunk_num_channels)

    #Matrix multiply global inputs and accumulate them
    ginputw = self.weight_variable("ginputw",[self.num_global_input_features,trunk_num_channels],self.num_global_input_features*2,trunk_num_channels)
    ginputresult = tf.tensordot(transformed_global_inputs,ginputw,axes=[[1],[0]])
    trunk = trunk + tf.reshape(ginputresult, [-1,1,1,trunk_num_channels])

    self.initial_matmul = ("ginputw",self.num_global_input_features,trunk_num_channels)

    #Main trunk---------------------------------------------------------------------------------------------------
    self.blocks = []

    block_kind = config["block_kind"]

    for i in range(len(block_kind)):
      (name,kind) = block_kind[i]
      if kind == "regular":
        residual = self.res_conv_block(
          name,trunk,mask,mask_sum,diam=3,main_channels=trunk_num_channels,mid_channels=mid_num_channels)
        trunk = self.merge_residual(name,trunk,residual)
        self.blocks.append(("ordinary_block",name,3,trunk_num_channels,mid_num_channels))
      elif kind == "dilated":
        residual = self.dilated_res_conv_block(
          name,trunk,mask,mask_sum,diam=3,main_channels=trunk_num_channels,mid_channels=regular_num_channels, dilated_mid_channels=dilated_num_channels, dilation=2
        )
        trunk = self.merge_residual(name,trunk,residual)
        self.blocks.append(("dilated_block",name,3,trunk_num_channels,regular_num_channels,dilated_num_channels,3))
      elif kind == "gpool":
        residual = self.global_res_conv_block(
          name,trunk,mask,mask_sum,mask_sum_hw,mask_sum_hw_sqrt,
          diam=3,main_channels=trunk_num_channels,mid_channels=regular_num_channels, global_mid_channels=gpool_num_channels
        )
        trunk = self.merge_residual(name,trunk,residual)
        self.blocks.append(("gpool_block",name,3,trunk_num_channels,regular_num_channels,gpool_num_channels))
      else:
        assert(False)

    #Postprocessing residual trunk----------------------------------------------------------------------------------

    #Normalize and relu just before the policy head
    trunk = self.relu("trunk/relu",(self.batchnorm_and_mask("trunk/norm",trunk,mask,mask_sum)))
    self.outputs_by_layer.append(("trunk",trunk))

    #Policy head---------------------------------------------------------------------------------
    p0_layer = trunk

    #This is the main path for policy information
    p1_num_channels = config["p1_num_channels"]
    p1_intermediate_conv = self.conv_only_block("p1/intermediate_conv",p0_layer,diam=1,in_channels=trunk_num_channels,out_channels=p1_num_channels)
    self.p1_conv = ("p1/intermediate_conv",1,trunk_num_channels,p1_num_channels)

    #But in parallel convolve to compute some features about the global state of the board
    #Hopefully the neural net uses this for stuff like ko situation, overall temperature/threatyness, who is leading, etc.
    g1_num_channels = config["g1_num_channels"]
    g1_layer = self.conv_block("g1",p0_layer,mask,mask_sum,diam=1,in_channels=trunk_num_channels,out_channels=g1_num_channels)
    self.g1_conv = ("g1",1,trunk_num_channels,g1_num_channels)

    #Fold g1 down to single values for the board.
    g2_layer = self.global_pool(g1_layer, mask_sum_hw, mask_sum_hw_sqrt) #shape [b,1,1,3*g1_num_channels]
    g2_num_channels = 3*g1_num_channels
    self.outputs_by_layer.append(("g2",g2_layer))

    #Transform them into the space of the policy features to act as biases for the policy
    #Also divide the initial weights a bit more because we think these should matter a bit less than local shape stuff,
    #by multiplying the number of inputs for purposes of weight initialization (currently mult by 4)
    matmulg2w = self.weight_variable("matmulg2w",[g2_num_channels,p1_num_channels],g2_num_channels*4,p1_num_channels)
    g3_layer = tf.tensordot(g2_layer,matmulg2w,axes=[[3],[0]])
    self.outputs_by_layer.append(("g3",g3_layer))
    self.g1_num_channels = g1_num_channels
    self.g2_num_channels = g2_num_channels
    self.p1_num_channels = p1_num_channels

    #Add! This adds shapes [b,19,19,convp1_num_channels] + [b,1,1,convp1_num_channels]
    #so the second one should get broadcast up to the size of the first one.
    #We can think of p1 as being an ordinary convolution layer except that for every node of the convolution, the g2 values (g2_num_channels many of them)
    #have been appended to the p0 incoming values (p0_num_channels * convp1diam * convp1diam many of them).
    #The matrix matmulg2w is simply the set of weights for that additional part of the matrix. It's just that rather than appending beforehand,
    #we multiply separately and add to the output afterward.
    p1_intermediate_sum = p1_intermediate_conv + g3_layer

    #And now apply batchnorm and relu
    p1_layer = self.relu("p1/relu",self.batchnorm_and_mask("p1/norm",p1_intermediate_sum,mask,mask_sum))
    self.outputs_by_layer.append(("p1",p1_layer))

    #Finally, apply linear convolution to produce final output
    p2_layer = self.conv_only_block("p2",p1_layer,diam=1,in_channels=p1_num_channels,out_channels=2,scale_initial_weights=0.3)
    p2_layer = p2_layer - (1.0-mask) * 5000.0 # mask out parts outside the board by making them a huge neg number, so that they're 0 after softmax
    self.p2_conv = ("p2",1,p1_num_channels,2)

    # self.add_lr_factor("p1/norm/beta:0",0.25)
    # self.add_lr_factor("p2/w:0",0.25)

    #Output symmetries - we apply symmetries during training by transforming the input and reverse-transforming the output
    policy_output = self.apply_symmetry(p2_layer,symmetries,inverse=True)
    policy_output = tf.reshape(policy_output, [-1] + self.policy_output_shape_nopass)

    #Add pass move based on the global g values
    matmulpass = self.weight_variable("matmulpass",[g2_num_channels,2],g2_num_channels*8,2,scale_initial_weights=0.3)
    # self.add_lr_factor("matmulpass:0",0.25)
    pass_output = tf.tensordot(g2_layer,matmulpass,axes=[[3],[0]])
    self.outputs_by_layer.append(("pass",pass_output))
    pass_output = tf.reshape(pass_output, [-1] + [1,2])
    policy_output = tf.concat([policy_output,pass_output],axis=1, name="policy_output")

    self.policy_output = policy_output

    #Value head---------------------------------------------------------------------------------
    v0_layer = trunk

    v1_num_channels = config["v1_num_channels"]
    v1_layer = self.conv_block("v1",v0_layer,mask,mask_sum,diam=1,in_channels=trunk_num_channels,out_channels=v1_num_channels)
    self.outputs_by_layer.append(("v1",v1_layer))
    self.v1_conv = ("v1",1,trunk_num_channels,v1_num_channels)
    self.v1_num_channels = v1_num_channels

    v1_layer_pooled = self.value_head_pool(v1_layer, mask_sum_hw, mask_sum_hw_sqrt)
    v1_size = v1_num_channels

    v2_size = config["v2_size"]
    v2w = self.weight_variable("v2/w",[v1_size*3,v2_size],v1_size*3,v2_size)
    v2b = self.weight_variable("v2/b",[v2_size],v1_size*3,v2_size,scale_initial_weights=0.2,reg="tiny")
    v2_layer = self.relu_non_spatial("v2/relu",tf.matmul(v1_layer_pooled, v2w) + v2b)
    self.v2_size = v2_size
    self.other_internal_outputs.append(("v2",v2_layer))

    v3_size = self.value_target_shape[0]
    v3w = self.weight_variable("v3/w",[v2_size,v3_size],v2_size,v3_size)
    v3b = self.weight_variable("v3/b",[v3_size],v2_size,v3_size,scale_initial_weights=0.2,reg="tiny")
    v3_layer = tf.matmul(v2_layer, v3w) + v3b
    self.v3_size = v3_size
    self.other_internal_outputs.append(("v3",v3_layer))

    mv3_size = self.miscvalues_target_shape[0]
    mv3w = self.weight_variable("mv3/w",[v2_size,mv3_size],v2_size,mv3_size)
    mv3b = self.weight_variable("mv3/b",[mv3_size],v2_size,mv3_size,scale_initial_weights=0.2,reg="tiny")
    mv3_layer = tf.matmul(v2_layer, mv3w) + mv3b
    self.mv3_size = mv3_size
    self.other_internal_outputs.append(("mv3",mv3_layer))

    if not self.support_japanese_rules:
      # Force no-result prediction to 0 after softmax
      v3_layer = v3_layer + tf.constant([0,0,-5000.0],dtype=tf.float32)
    value_output = tf.reshape(v3_layer, [-1] + self.value_target_shape, name = "value_output")

    miscvalues_output = tf.reshape(mv3_layer, [-1] + self.miscvalues_target_shape, name = "miscvalues_output")

    #Transform a real-valued output into a positive value suitable for multiplying to other inputs as a scaling factor
    def scaletransform(tensor):
      self.prescale_variables.append(tensor)

      #tf.where has a bug where nan values on the non-chosen side will still propagate nans back in gradients.
      #So we also abs the tensor, so that we never get a log of a negative value
      abstensor = tf.abs(tensor)
      return tf.where(tensor > 0, 1.0 + tf.math.log(abstensor + 1.0), 1.0 / (1.0 + tf.math.log(abstensor + 1.0)))

    scorebelief_len = self.scorebelief_target_shape[0]
    scorebelief_mid = self.pos_len*self.pos_len+Model.EXTRA_SCORE_DISTR_RADIUS
    assert(scorebelief_len == self.pos_len*self.pos_len*2+Model.EXTRA_SCORE_DISTR_RADIUS*2)

    if self.version == 4 or self.version == 5 or self.version == 7 or self.version == 8:
      self.score_belief_offset_vector = np.array([float(i-scorebelief_mid)+0.5 for i in range(scorebelief_len)],dtype=np.float32)
      self.score_belief_parity_vector = np.array([0.5-float((i-scorebelief_mid) % 2) for i in range(scorebelief_len)],dtype=np.float32)
      sbv2_size = config["sbv2_num_channels"]
      sb2w = self.weight_variable("sb2/w",[v1_size*3,sbv2_size],v1_size*3+1,sbv2_size)
      sb2b = self.weight_variable("sb2/b",[sbv2_size],v1_size*3+1,sbv2_size,scale_initial_weights=0.2,reg="tiny")
      sb2_layer_partial = tf.matmul(v1_layer_pooled, sb2w) + sb2b
      sb2_offset_vector = tf.constant(0.05 * self.score_belief_offset_vector, dtype=tf.float32)
      sb2_parity_vector = tf.reshape(self.score_belief_parity_vector,[1,-1]) * transformed_global_inputs[:,self.num_global_input_features-1:self.num_global_input_features]
      sb2_offset_w = self.weight_variable("sb2_offset/w",[1,sbv2_size],v1_size*3+1,sbv2_size,scale_initial_weights=0.5)
      sb2_offset_partial = tf.matmul(tf.reshape(sb2_offset_vector,[-1,1]), sb2_offset_w)
      sb2_parity_w = self.weight_variable("sb2_parity/w",[1,sbv2_size],v1_size*3+1,sbv2_size)
      sb2_parity_partial = tf.matmul(tf.reshape(sb2_parity_vector,[-1,1]), sb2_parity_w)
      sb2_layer = (
        tf.reshape(sb2_layer_partial,[-1,1,sbv2_size]) +
        tf.reshape(sb2_offset_partial,[1,scorebelief_len,sbv2_size]) +
        tf.reshape(sb2_parity_partial,[-1,scorebelief_len,sbv2_size])
      )
      sb2_layer = self.relu_spatial1d("sb2/relu",sb2_layer)
    elif self.version == 6:
      self.score_belief_offset_vector = np.array([float(i-scorebelief_mid)+0.5 for i in range(scorebelief_len)],dtype=np.float32)
      sbv2_size = config["sbv2_num_channels"]
      sb2w = self.weight_variable("sb2/w",[v1_size*3,sbv2_size],v1_size*3+1,sbv2_size)
      sb2b = self.weight_variable("sb2/b",[sbv2_size],v1_size*3+1,sbv2_size,scale_initial_weights=0.2,reg="tiny")
      sb2_layer_partial = tf.matmul(v1_layer_pooled, sb2w) + sb2b
      sb2_offset_vector = tf.constant(0.05 * self.score_belief_offset_vector, dtype=tf.float32)
      sb2_offset_w = self.weight_variable("sb2_offset/w",[1,sbv2_size],v1_size*3+1,sbv2_size,scale_initial_weights=0.5)
      sb2_offset_partial = tf.matmul(tf.reshape(sb2_offset_vector,[-1,1]), sb2_offset_w)
      sb2_layer = (
        tf.reshape(sb2_layer_partial,[-1,1,sbv2_size]) +
        tf.reshape(sb2_offset_partial,[1,scorebelief_len,sbv2_size])
      )
      sb2_layer = self.relu_spatial1d("sb2/relu",sb2_layer)
    else:
      assert(False)

    sbscale2w = self.weight_variable("sbscale2/w",[v1_size*3,sbv2_size],v1_size*3+1,sbv2_size,scale_initial_weights=0.5)
    sbscale2b = self.weight_variable("sbscale2/b",[sbv2_size],v1_size*3+1,sbv2_size,scale_initial_weights=0.2,reg="tiny")
    sbscale2_layer = self.relu_non_spatial("sbscale2/relu",tf.matmul(v1_layer_pooled, sbscale2w) + sbscale2b)

    sb3w = self.weight_variable("sb3/w",[sbv2_size,1],sbv2_size,1,scale_initial_weights=0.5)
    sb3_layer = tf.tensordot(sb2_layer,sb3w,axes=[[2],[0]])

    sbscale3w = self.weight_variable("sbscale3/w",[sbv2_size,1],sbv2_size,1,scale_initial_weights=0.5)
    sbscale3_layer = scaletransform(tf.matmul(sbscale2_layer,sb3w))
    self.sbscale3_layer = sbscale3_layer

    sb3_layer = sb3_layer * tf.reshape(sbscale3_layer,[-1,1,1])

    scorebelief_output = tf.reshape(sb3_layer,[-1] + self.scorebelief_target_shape, name = "scorebelief_output")

    #No need for separate mask since v1_layer is already zero outside of mask bounds.
    ownership_output = self.conv_only_block("vownership",v1_layer,diam=1,in_channels=v1_num_channels,out_channels=1, scale_initial_weights=0.2) * mask
    self.vownership_conv = ("vownership",1,v1_num_channels,1)
    ownership_output = self.apply_symmetry(ownership_output,symmetries,inverse=True)
    ownership_output = tf.reshape(ownership_output, [-1] + self.ownership_target_shape, name = "ownership_output")

    scoring_output = self.conv_only_block("vscoring",v1_layer,diam=1,in_channels=v1_num_channels,out_channels=1, scale_initial_weights=0.2) * mask
    self.vscoring_conv = ("vscoring",1,v1_num_channels,1)
    scoring_output = self.apply_symmetry(scoring_output,symmetries,inverse=True)
    scoring_output = tf.reshape(scoring_output, [-1] + self.scoring_target_shape, name = "scoring_output")

    futurepos_output = self.conv_only_block("futurepos",v0_layer,diam=1,in_channels=trunk_num_channels,out_channels=2, scale_initial_weights=0.2) * mask
    self.futurepos_conv = ("futurepos",1,trunk_num_channels,2)
    futurepos_output = self.apply_symmetry(futurepos_output,symmetries,inverse=True)
    futurepos_output = tf.reshape(futurepos_output, [-1] + self.futurepos_target_shape, name = "futurepos_output")

    seki_output = self.conv_only_block("seki",v0_layer,diam=1,in_channels=trunk_num_channels,out_channels=4, scale_initial_weights=0.2) * mask
    self.seki_conv = ("seki",1,trunk_num_channels,4)
    seki_output = self.apply_symmetry(seki_output,symmetries,inverse=True)
    seki_output = tf.reshape(seki_output, [-1] + self.seki_output_shape, name = "seki_output")

    # self.add_lr_factor("v2/w:0",0.25)
    # self.add_lr_factor("v2/b:0",0.25)
    # self.add_lr_factor("v3/w:0",0.25)
    # self.add_lr_factor("v3/b:0",0.25)
    # self.add_lr_factor("mv3/w:0",0.25)
    # self.add_lr_factor("mv3/b:0",0.25)
    # self.add_lr_factor("sb2/w:0",0.25)
    # self.add_lr_factor("sb2/b:0",0.25)
    # self.add_lr_factor("sb2_offset/w:0",0.25)
    # # self.add_lr_factor("sbscale2/w:0",0.25)
    # # self.add_lr_factor("sbscale2/b:0",0.25)
    # self.add_lr_factor("sb3/w:0",0.25)
    # # self.add_lr_factor("sbscale3/w:0",0.25)
    # self.add_lr_factor("vownership/w:0",0.25)
    # self.add_lr_factor("vscoring/w:0",0.25)

    self.value_output = value_output
    self.miscvalues_output = miscvalues_output
    self.scorebelief_output = scorebelief_output
    self.ownership_output = ownership_output
    self.scoring_output = scoring_output
    self.futurepos_output = futurepos_output
    self.seki_output = seki_output

    self.mask_before_symmetry = mask_before_symmetry
    self.mask = mask
    self.mask_sum = mask_sum
    self.mask_sum_hw = mask_sum_hw
    self.mask_sum_hw_sqrt = mask_sum_hw_sqrt

class Target_vars:
  def __init__(self,model,for_optimization,placeholders):
    policy_output = model.policy_output
    value_output = model.value_output
    miscvalues_output = model.miscvalues_output
    scorebelief_output = model.scorebelief_output
    ownership_output = model.ownership_output
    scoring_output = model.scoring_output
    futurepos_output = model.futurepos_output
    seki_output = model.seki_output

    value_probs = tf.nn.softmax(value_output,axis=1)
    scorebelief_probs = tf.nn.softmax(scorebelief_output,axis=1)

    scoremean_prediction = miscvalues_output[:,0] * 20.0
    scorestdev_prediction = tf.math.softplus(miscvalues_output[:,1]) * 20.0
    lead_prediction = miscvalues_output[:,2] * 20.0
    variance_time_prediction = tf.math.softplus(miscvalues_output[:,3]) * 150.0

    #Loss function
    self.policy_target = (placeholders["policy_target"] if "policy_target" in placeholders else
                          tf.compat.v1.placeholder(tf.float32, [None] + model.policy_target_shape))
    self.policy_target1 = (placeholders["policy_target1"] if "policy_target1" in placeholders else
                          tf.compat.v1.placeholder(tf.float32, [None] + model.policy_target_shape))
    #Unconditional game result prediction
    self.value_target = (placeholders["value_target"] if "value_target" in placeholders else
<<<<<<< HEAD
                         tf.compat.v1.placeholder(tf.float32, [None] + model.value_target_shape))
    #Unconditional expected score prediction, noResult is treated as 0
    self.scoremean_target = (placeholders["scoremean_target"] if "scoremean_target" in placeholders else
                              tf.compat.v1.placeholder(tf.float32, [None] + model.scoremean_target_shape))
    #Score belief distributions CONDITIONAL on result
    self.scorebelief_target = (placeholders["scorebelief_target"] if "scorebelief_target" in placeholders else
                              tf.compat.v1.placeholder(tf.float32, [None] + model.scorebelief_target_shape))
    self.bonusbelief_target = (placeholders["bonusbelief_target"] if "bonusbelief_target" in placeholders else
                              tf.compat.v1.placeholder(tf.float32, [None] + model.bonusbelief_target_shape))
    #MCTS utility variance out to different marks
    self.utilityvar_target = (placeholders["utilityvar_target"] if "utilityvar_target" in placeholders else
                              tf.compat.v1.placeholder(tf.float32, [None] + model.utilityvar_target_shape))
    #Ownership of board, CONDITIONAL on result
    self.ownership_target = (placeholders["ownership_target"] if "ownership_target" in placeholders else
                             tf.compat.v1.placeholder(tf.float32, [None] + model.ownership_target_shape))
=======
                         tf.placeholder(tf.float32, [None] + model.value_target_shape))
    self.td_value_target = (placeholders["td_value_target"] if "td_value_target" in placeholders else
                            tf.placeholder(tf.float32, [None] + model.td_value_target_shape))
    #Expected score prediction CONDITIONAL on result
    self.scoremean_target = (placeholders["scoremean_target"] if "scoremean_target" in placeholders else
                              tf.placeholder(tf.float32, [None] + model.scoremean_target_shape))
    self.lead_target = (placeholders["lead_target"] if "lead_target" in placeholders else
                              tf.placeholder(tf.float32, [None] + model.lead_target_shape))
    #Arrival time of variance in game, unconditional
    self.variance_time_target = (placeholders["variance_time_target"] if "variance_time_target" in placeholders else
                              tf.placeholder(tf.float32, [None] + model.variance_time_target_shape))
    #Score belief distributions CONDITIONAL on result
    self.scorebelief_target = (placeholders["scorebelief_target"] if "scorebelief_target" in placeholders else
                              tf.placeholder(tf.float32, [None] + model.scorebelief_target_shape))
    #Ownership of board, CONDITIONAL on result
    self.ownership_target = (placeholders["ownership_target"] if "ownership_target" in placeholders else
                             tf.placeholder(tf.float32, [None] + model.ownership_target_shape))
    #Scoring of board, CONDITIONAL on result
    self.scoring_target = (placeholders["scoring_target"] if "scoring_target" in placeholders else
                             tf.placeholder(tf.float32, [None] + model.scoring_target_shape))
    #Future board positions, unconditional
    self.futurepos_target = (placeholders["futurepos_target"] if "futurepos_target" in placeholders else
                             tf.placeholder(tf.float32, [None] + model.futurepos_target_shape))
    #Seki state of final board, CONDITIONAL on result
    self.seki_target = (placeholders["seki_target"] if "seki_target" in placeholders else
                             tf.placeholder(tf.float32, [None] + model.seki_target_shape))

>>>>>>> c7b6dcae
    self.target_weight_from_data = (placeholders["target_weight_from_data"] if "target_weight_from_data" in placeholders else
                                    tf.compat.v1.placeholder(tf.float32, [None] + model.target_weight_shape))
    self.policy_target_weight = (placeholders["policy_target_weight"] if "policy_target_weight" in placeholders else
                                 tf.compat.v1.placeholder(tf.float32, [None] + model.policy_target_weight_shape))
    self.policy_target_weight1 = (placeholders["policy_target_weight1"] if "policy_target_weight1" in placeholders else
<<<<<<< HEAD
                                 tf.compat.v1.placeholder(tf.float32, [None] + model.policy_target_weight_shape))
    self.ownership_target_weight = (placeholders["ownership_target_weight"] if "ownership_target_weight" in placeholders else
                                    tf.compat.v1.placeholder(tf.float32, [None] + model.ownership_target_weight_shape))
    self.utilityvar_target_weight = (placeholders["utilityvar_target_weight"] if "utilityvar_target_weight" in placeholders else
                                   tf.compat.v1.placeholder(tf.float32, [None] + model.utilityvar_target_weight_shape))
=======
                                 tf.placeholder(tf.float32, [None] + model.policy_target_weight_shape))
    self.lead_target_weight = (placeholders["lead_target_weight"] if "lead_target_weight" in placeholders else
                                    tf.placeholder(tf.float32, [None] + model.lead_target_weight_shape))
    self.ownership_target_weight = (placeholders["ownership_target_weight"] if "ownership_target_weight" in placeholders else
                                    tf.placeholder(tf.float32, [None] + model.ownership_target_weight_shape))
    self.scoring_target_weight = (placeholders["scoring_target_weight"] if "scoring_target_weight" in placeholders else
                                    tf.placeholder(tf.float32, [None] + model.scoring_target_weight_shape))
    self.futurepos_target_weight = (placeholders["futurepos_target_weight"] if "futurepos_target_weight" in placeholders else
                                    tf.placeholder(tf.float32, [None] + model.futurepos_target_weight_shape))
>>>>>>> c7b6dcae
    self.selfkomi = (placeholders["selfkomi"] if "selfkomi" in placeholders else
                     tf.compat.v1.placeholder(tf.float32, [None]))

    model.assert_batched_shape("policy_target", self.policy_target, model.policy_target_shape)
    model.assert_batched_shape("policy_target_weight", self.policy_target_weight, model.policy_target_weight_shape)
    model.assert_batched_shape("policy_target1", self.policy_target1, model.policy_target_shape)
    model.assert_batched_shape("policy_target_weight1", self.policy_target_weight1, model.policy_target_weight_shape)
    model.assert_batched_shape("value_target", self.value_target, model.value_target_shape)
    model.assert_batched_shape("td_value_target", self.td_value_target, model.td_value_target_shape)
    model.assert_batched_shape("scoremean_target", self.scoremean_target, model.scoremean_target_shape)
    model.assert_batched_shape("lead_target", self.lead_target, model.lead_target_shape)
    model.assert_batched_shape("variance_time_target", self.variance_time_target, model.variance_time_target_shape)
    model.assert_batched_shape("scorebelief_target", self.scorebelief_target, model.scorebelief_target_shape)
    model.assert_batched_shape("ownership_target", self.ownership_target, model.ownership_target_shape)
    model.assert_batched_shape("scoring_target", self.scoring_target, model.scoring_target_shape)
    model.assert_batched_shape("futurepos_target", self.futurepos_target, model.futurepos_target_shape)
    model.assert_batched_shape("seki_target", self.seki_target, model.seki_target_shape)
    model.assert_batched_shape("target_weight_from_data", self.target_weight_from_data, model.target_weight_shape)
    model.assert_batched_shape("lead_target_weight", self.lead_target_weight, model.lead_target_weight_shape)
    model.assert_batched_shape("ownership_target_weight", self.ownership_target_weight, model.ownership_target_weight_shape)
    model.assert_batched_shape("scoring_target_weight", self.scoring_target_weight, model.scoring_target_weight_shape)
    model.assert_batched_shape("futurepos_target_weight", self.futurepos_target_weight, model.futurepos_target_weight_shape)
    model.assert_batched_shape("selfkomi", self.selfkomi, [])

    self.target_weight_used = self.target_weight_from_data


    self.policy_loss_unreduced = self.policy_target_weight * (
      tf.nn.softmax_cross_entropy_with_logits_v2(labels=self.policy_target, logits=policy_output[:,:,0])
    )
    self.policy1_loss_unreduced = self.policy_target_weight1 * 0.15 * (
      tf.nn.softmax_cross_entropy_with_logits_v2(labels=self.policy_target1, logits=policy_output[:,:,1])
    )

    self.value_loss_unreduced = 1.20 * tf.nn.softmax_cross_entropy_with_logits_v2(
      labels=self.value_target,
      logits=value_output
    )

    self.td_value_loss_unreduced = 0.60 * (
      tf.nn.softmax_cross_entropy_with_logits_v2(
        labels=self.td_value_target,
        logits=tf.reshape(miscvalues_output[:,4:10],[-1] + model.td_value_target_shape)
      ) -
      # Subtract out the entropy, so as to get loss 0 at perfect prediction
      tf.nn.softmax_cross_entropy_with_logits_v2(
        labels=self.td_value_target,
        logits=tf.log(self.td_value_target + 1.0e-30)
      )
    )
    self.td_value_loss_unreduced = tf.reduce_sum(self.td_value_loss_unreduced, axis=1)

    self.scorebelief_cdf_loss_unreduced = 0.015 * self.ownership_target_weight * (
      tf.reduce_sum(
        tf.square(tf.cumsum(self.scorebelief_target,axis=1) - tf.cumsum(tf.nn.softmax(scorebelief_output,axis=1),axis=1)),
        axis=1
      )
    )
    self.scorebelief_pdf_loss_unreduced = 0.015 * self.ownership_target_weight * (
      tf.nn.softmax_cross_entropy_with_logits_v2(
        labels=self.scorebelief_target,
        logits=scorebelief_output
      )
    )

    #This uses a formulation where each batch element cares about its average loss.
    #In particular this means that ownership loss predictions on small boards "count more" per spot.
    #Not unlike the way that policy and value loss are also equal-weighted by batch element.
    self.ownership_loss_unreduced = 1.0 * self.ownership_target_weight * (
      tf.reduce_sum(
        tf.nn.softmax_cross_entropy_with_logits_v2(
          labels=tf.stack([(1+self.ownership_target)/2,(1-self.ownership_target)/2],axis=3),
          logits=tf.stack([ownership_output,-ownership_output],axis=3)
        ) * tf.reshape(model.mask_before_symmetry,[-1,model.pos_len,model.pos_len]),
        axis=[1,2]
      ) / model.mask_sum_hw
    )

    self.scoring_loss_unreduced = 0.6 * self.scoring_target_weight * (
      tf.reduce_sum(
        tf.square(self.scoring_target - scoring_output) * tf.reshape(model.mask_before_symmetry,[-1,model.pos_len,model.pos_len]),
        axis=[1,2]
      ) / model.mask_sum_hw
    )

    #The futurepos targets extrapolate a fixed number of steps into the future independent
    #of board size. So unlike the ownership above, generally a fixed number of spots are going to be
    #"wrong" independent of board size, so we should just equal-weight the prediction per spot.
    #However, on larger boards often the entropy of where the future moves will be should be greater
    #and also in the event of capture, there may be large captures that don't occur on small boards,
    #causing some scaling with board size. So, I dunno, let's compromise and scale by sqrt(boardarea).
    #Also, the further out targets should be weighted a little less due to them being higher entropy
    #due to simply being farther in the future, so multiply by [1,0.25].
    self.futurepos_loss_unreduced = 0.20 * self.futurepos_target_weight * (
      tf.reduce_sum(
        tf.square(tf.tanh(futurepos_output) - self.futurepos_target)
        * tf.reshape(model.mask_before_symmetry,[-1,model.pos_len,model.pos_len,1])
        * tf.reshape(tf.constant([1,0.25],dtype=tf.float32),[1,1,1,2]),
        axis=[1,2,3]
      ) / tf.sqrt(model.mask_sum_hw)
    )

    #Seki-lost-points target, same as ownership except lower weight
    owned_target = tf.square(self.ownership_target)
    unowned_target = 1.0 - owned_target
    unowned_proportion = (
      tf.reduce_sum(unowned_target * tf.reshape(model.mask_before_symmetry,[-1,model.pos_len,model.pos_len]),axis=[1,2])
      / (1.0 + tf.reduce_sum(tf.reshape(model.mask_before_symmetry,[-1,model.pos_len,model.pos_len]),axis=[1,2]))
    )
    unowned_proportion = tf.reduce_mean(unowned_proportion * self.ownership_target_weight)
    if model.is_training:
      moving_unowned_proportion = tf.Variable(1.0,name=("moving_unowned_proportion"),trainable=False)
      moving_unowned_op = tf.keras.backend.moving_average_update(moving_unowned_proportion,unowned_proportion,0.998)
      with tf.control_dependencies([moving_unowned_op]):
        seki_weight_scale = 8.0 * 0.005 / (0.005 + moving_unowned_proportion)
    else:
      seki_weight_scale = 1.0

    self.seki_loss_unreduced = (
      tf.reduce_sum(
        tf.nn.softmax_cross_entropy_with_logits_v2(
          labels=tf.stack([1.0-tf.square(self.seki_target), tf.nn.relu(self.seki_target), tf.nn.relu(-self.seki_target)],axis=3),
          logits=seki_output[:,:,:,0:3]
        ) * tf.reshape(model.mask_before_symmetry,[-1,model.pos_len,model.pos_len]),
        axis=[1,2]
      ) / model.mask_sum_hw
    )
    self.seki_loss_unreduced = self.seki_loss_unreduced + 0.5 * (
      tf.reduce_sum(
        tf.nn.softmax_cross_entropy_with_logits_v2(
          labels=tf.stack([unowned_target, owned_target],axis=3),
          logits=tf.stack([seki_output[:,:,:,3],tf.zeros_like(self.ownership_target)],axis=3)
        ) * tf.reshape(model.mask_before_symmetry,[-1,model.pos_len,model.pos_len]),
        axis=[1,2]
      ) / model.mask_sum_hw
    )
    self.seki_loss_unreduced = seki_weight_scale * self.ownership_target_weight * self.seki_loss_unreduced
    self.seki_weight_scale = seki_weight_scale

    def huber_loss(x,y,delta):
      absdiff = tf.abs(x - y)
      return tf.where(absdiff > delta, (0.5 * delta*delta) + delta * (absdiff - delta), 0.5 * absdiff * absdiff)

    #This is conditional upon there being a result
    expected_score_from_belief = tf.reduce_sum(scorebelief_probs * model.score_belief_offset_vector,axis=1)

    #Huber will incentivize this to not actually converge to the mean, but rather something meanlike locally and something medianlike
    #for very large possible losses. This seems... okay - it might actually be what users want.
    self.scoremean_loss_unreduced = 0.0012 * self.ownership_target_weight * huber_loss(self.scoremean_target, scoremean_prediction, delta = 12.0)
    self.lead_loss_unreduced = 0.022 * self.lead_target_weight * huber_loss(self.lead_target, lead_prediction, delta = 8.0)
    self.variance_time_loss_unreduced = 0.00000 * huber_loss(self.variance_time_target, variance_time_prediction, delta = 100.0)

    stdev_of_belief = tf.sqrt(0.001 + tf.reduce_sum(
      scorebelief_probs * tf.square(
        tf.reshape(model.score_belief_offset_vector,[1,-1]) - tf.reshape(expected_score_from_belief,[-1,1])
      ),axis=1))
    beliefstdevdiff = stdev_of_belief - scorestdev_prediction
    self.scorestdev_reg_loss_unreduced = 0.004 * huber_loss(stdev_of_belief, scorestdev_prediction, delta = 10.0)

    # winlossprob_from_belief = tf.concat([
    #   tf.reduce_sum(scorebelief_probs[:,(model.scorebelief_target_shape[0]//2):],axis=1,keepdims=True),
    #   tf.reduce_sum(scorebelief_probs[:,0:(model.scorebelief_target_shape[0]//2)],axis=1,keepdims=True)
    # ],axis=1) * (1.0 - tf.reshape(value_probs[:,2],[-1,1])) #Need to multiply here to convert conditional WL belief into unconditional, since noResult = 0
    # winlossprob_from_output = value_probs[:,0:2]
    # self.winloss_reg_loss_unreduced = 2.0 * tf.reduce_sum(tf.square(winlossprob_from_belief - winlossprob_from_output),axis=1)

    self.scale_reg_loss_unreduced = tf.reshape(0.0005 * tf.add_n([tf.square(variable) for variable in model.prescale_variables]), [-1])
    #self.scale_reg_loss_unreduced = tf.zeros_like(self.winloss_reg_loss_unreduced)

    self.policy_loss = tf.reduce_sum(self.target_weight_used * self.policy_loss_unreduced, name="losses/policy_loss")
    self.policy1_loss = tf.reduce_sum(self.target_weight_used * self.policy1_loss_unreduced, name="losses/policy1_loss")
    self.value_loss = tf.reduce_sum(self.target_weight_used * self.value_loss_unreduced, name="losses/value_loss")
    self.td_value_loss = tf.reduce_sum(self.target_weight_used * self.td_value_loss_unreduced, name="losses/td_value_loss")
    self.scoremean_loss = tf.reduce_sum(self.target_weight_used * self.scoremean_loss_unreduced, name="losses/scoremean_loss")
    self.lead_loss = tf.reduce_sum(self.target_weight_used * self.lead_loss_unreduced, name="losses/lead_loss")
    self.variance_time_loss = tf.reduce_sum(self.target_weight_used * self.variance_time_loss_unreduced, name="losses/variance_time_loss")
    self.scorebelief_pdf_loss = tf.reduce_sum(self.target_weight_used * self.scorebelief_pdf_loss_unreduced, name="losses/scorebelief_pdf_loss")
    self.scorebelief_cdf_loss = tf.reduce_sum(self.target_weight_used * self.scorebelief_cdf_loss_unreduced, name="losses/scorebelief_cdf_loss")
    self.ownership_loss = tf.reduce_sum(self.target_weight_used * self.ownership_loss_unreduced, name="losses/ownership_loss")
    self.scoring_loss = tf.reduce_sum(self.target_weight_used * self.scoring_loss_unreduced, name="losses/scoring_loss")
    self.futurepos_loss = tf.reduce_sum(self.target_weight_used * self.futurepos_loss_unreduced, name="losses/futurepos_loss")
    self.seki_loss = tf.reduce_sum(self.target_weight_used * self.seki_loss_unreduced, name="losses/seki_loss")
    self.scorestdev_reg_loss = tf.reduce_sum(self.target_weight_used * self.scorestdev_reg_loss_unreduced, name="losses/scorestdev_reg_loss")
    # self.winloss_reg_loss = tf.reduce_sum(self.target_weight_used * self.winloss_reg_loss_unreduced, name="losses/winloss_reg_loss")
    self.scale_reg_loss = tf.reduce_sum(self.target_weight_used * self.scale_reg_loss_unreduced, name="losses/scale_reg_loss")

    self.weight_sum = tf.reduce_sum(self.target_weight_used, name="losses/weight_sum")

    if for_optimization:
      #Prior/Regularization
      self.l2_reg_coeff = (placeholders["l2_reg_coeff"] if "l2_reg_coeff" in placeholders else
<<<<<<< HEAD
                           tf.compat.v1.placeholder(tf.float32))
      self.reg_loss_per_weight = self.l2_reg_coeff * tf.add_n([tf.nn.l2_loss(variable) for variable in model.reg_variables])
=======
                           tf.placeholder(tf.float32))
      self.reg_loss_per_weight = self.l2_reg_coeff * (
        tf.add_n([tf.nn.l2_loss(variable) for variable in model.reg_variables]) +
        0.05 * tf.add_n([tf.nn.l2_loss(variable) for variable in model.reg_variables_tiny])
      )
>>>>>>> c7b6dcae
      self.reg_loss = self.reg_loss_per_weight * self.weight_sum

      #The loss to optimize
      self.opt_loss = (
        self.policy_loss +
        self.policy1_loss +
        self.value_loss +
        self.td_value_loss +
        self.scoremean_loss +
        self.lead_loss +
        self.variance_time_loss +
        self.scorebelief_pdf_loss +
        self.scorebelief_cdf_loss +
        self.ownership_loss +
        self.scoring_loss +
        self.futurepos_loss +
        self.seki_loss +
        self.scorestdev_reg_loss +
        self.reg_loss +
        self.scale_reg_loss
      )

      # self.opt_loss = tf.Print(
      #   self.opt_loss,
      #   [self.value_target[0:10],
      #    self.scorevalue_target[0:10],
      #    self.scorebelief_target[0] * tf.constant(model.score_belief_offset_vector,dtype=tf.float32),
      #    self.ownership_target_weight[0:10],
      #    self.selfkomi[0:10],
      #   ],
      #   summarize=2000
      # )

class Metrics:
  def __init__(self,model,target_vars,include_debug_stats):
    #Training results
    policy_target_idxs = tf.argmax(target_vars.policy_target, 1)
    self.top1_prediction = tf.equal(tf.argmax(model.policy_output[:,:,0], 1), policy_target_idxs)
    self.top4_prediction = tf.nn.in_top_k(model.policy_output[:,:,0],policy_target_idxs,4)
    self.accuracy1_unreduced = tf.cast(self.top1_prediction, tf.float32)
    self.accuracy4_unreduced = tf.cast(self.top4_prediction, tf.float32)
    self.value_entropy_unreduced = tf.nn.softmax_cross_entropy_with_logits_v2(labels=tf.nn.softmax(model.value_output,axis=1), logits=model.value_output)
    self.value_conf_unreduced = 4 * tf.square(tf.nn.sigmoid(model.value_output[:,0] - model.value_output[:,1]) - 0.5)
    self.policy_target_entropy_unreduced = target_vars.policy_target_weight * (
      -tf.reduce_sum(target_vars.policy_target * tf.math.log(target_vars.policy_target+(1e-20)), axis=1)
    )
    self.accuracy1 = tf.reduce_sum(target_vars.target_weight_used * self.accuracy1_unreduced, name="metrics/accuracy1")
    self.accuracy4 = tf.reduce_sum(target_vars.target_weight_used * self.accuracy4_unreduced, name="metrics/accuracy4")
    self.value_entropy = tf.reduce_sum(target_vars.target_weight_used * self.value_entropy_unreduced, name="metrics/value_entropy")
    self.value_conf = tf.reduce_sum(target_vars.target_weight_used * self.value_conf_unreduced, name="metrics/value_conf")
    self.policy_target_entropy = tf.reduce_sum(target_vars.target_weight_used * self.policy_target_entropy_unreduced, name="metrics/policy_target_entropy")
    self.gnorm = None

    #Debugging stats
    if include_debug_stats:

      def reduce_norm(x, axis=None, keepdims=False):
        return tf.sqrt(tf.reduce_mean(tf.square(x), axis=axis, keepdims=keepdims))

      def reduce_stdev(x, axis=None, keepdims=False):
        m = tf.reduce_mean(x, axis=axis, keepdims=True)
        devs_squared = tf.square(x - m)
        return tf.sqrt(tf.reduce_mean(devs_squared, axis=axis, keepdims=keepdims))

      self.activated_prop_by_layer = dict([
        (name,tf.reduce_mean(tf.count_nonzero(layer,axis=[1,2])/layer.shape[1].value/layer.shape[2].value, axis=0)) for (name,layer) in model.outputs_by_layer
      ])
      self.mean_output_by_layer = dict([
        (name,tf.reduce_mean(layer,axis=[0,1,2])) for (name,layer) in model.outputs_by_layer
      ])
      self.stdev_output_by_layer = dict([
        (name,reduce_stdev(layer,axis=[0,1,2])) for (name,layer) in model.outputs_by_layer
      ])
      self.mean_weights_by_var = dict([
        (v.name,tf.reduce_mean(v)) for v in tf.compat.v1.trainable_variables()
      ])
      self.norm_weights_by_var = dict([
        (v.name,reduce_norm(v)) for v in tf.compat.v1.trainable_variables()
      ])

class ModelUtils:
  @staticmethod
  def print_trainable_variables(logf):
    total_parameters = 0
    for variable in tf.compat.v1.trainable_variables():
      shape = variable.get_shape()
      variable_parameters = 1
      for dim in shape:
        variable_parameters *= dim.value
      total_parameters += variable_parameters
      logf("Model variable: %s, %d parameters" % (variable.name,variable_parameters))

    logf("Model: %d total parameters" % total_parameters)

  @staticmethod
  def build_model_from_tfrecords_features(features,mode,print_model,trainlog,model_config,pos_len,num_globalsteps_per_epoch,lr_scale=None):
    trainlog("Building model")

    num_bin_input_features = Model.get_num_bin_input_features(model_config)
    num_global_input_features = Model.get_num_global_input_features(model_config)

    #L2 regularization coefficient
    if model_config["use_fixup"]:
      l2_coeff_value = 0.000006
    else:
      l2_coeff_value = 0.00003

    placeholders = {}

    binchwp = features["binchwp"]
    #Unpack binary data
    bitmasks = tf.reshape(tf.constant([128,64,32,16,8,4,2,1],dtype=tf.uint8),[1,1,1,8])
    binchw = tf.reshape(tf.bitwise.bitwise_and(tf.expand_dims(binchwp,axis=3),bitmasks),[-1,num_bin_input_features,((pos_len*pos_len+7)//8)*8])
    binchw = binchw[:,:,:pos_len*pos_len]
    binhwc = tf.cast(tf.transpose(binchw, [0,2,1]),tf.float32)
    binhwc = tf.math.minimum(binhwc,tf.constant(1.0))

    placeholders["bin_inputs"] = binhwc

    placeholders["global_inputs"] = features["ginc"]
    placeholders["symmetries"] = tf.greater(tf.random.uniform([3],minval=0,maxval=2,dtype=tf.int32),tf.zeros([3],dtype=tf.int32))

    if mode == tf.estimator.ModeKeys.PREDICT:
      model = Model(model_config,pos_len,placeholders,is_training=False)
      return model

    placeholders["include_history"] = features["gtnc"][:,36:41]

    policy_target0 = features["ptncm"][:,0,:]
    policy_target0 = policy_target0 / tf.reduce_sum(policy_target0,axis=1,keepdims=True)
    placeholders["policy_target"] = policy_target0
    placeholders["policy_target_weight"] = features["gtnc"][:,26]
    policy_target1 = features["ptncm"][:,1,:]
    policy_target1 = policy_target1 / tf.reduce_sum(policy_target1,axis=1,keepdims=True)
    placeholders["policy_target1"] = policy_target1
    placeholders["policy_target_weight1"] = features["gtnc"][:,28]

    placeholders["value_target"] = features["gtnc"][:,0:3]
    placeholders["td_value_target"] = tf.stack([features["gtnc"][:,4:7],features["gtnc"][:,8:11]],axis=1)
    placeholders["scoremean_target"] = features["gtnc"][:,3]
    placeholders["lead_target"] = features["gtnc"][:,21]
    placeholders["variance_time_target"] = features["gtnc"][:,22]
    placeholders["scorebelief_target"] = features["sdn"] / 100.0
    placeholders["ownership_target"] = features["vtnchw"][:,0]
    placeholders["scoring_target"] = features["vtnchw"][:,4] / 120.0
    placeholders["futurepos_target"] = tf.transpose(features["vtnchw"][:,2:4], [0,2,3,1])
    placeholders["seki_target"] = features["vtnchw"][:,1]

    placeholders["target_weight_from_data"] = features["gtnc"][:,25]
    placeholders["lead_target_weight"] = features["gtnc"][:,29]
    placeholders["ownership_target_weight"] = features["gtnc"][:,27]
    placeholders["scoring_target_weight"] = features["gtnc"][:,34]
    placeholders["futurepos_target_weight"] = features["gtnc"][:,33]

    placeholders["selfkomi"] = features["gtnc"][:,47]
    placeholders["l2_reg_coeff"] = tf.constant(l2_coeff_value,dtype=tf.float32)

    if mode == tf.estimator.ModeKeys.EVAL:
      model = Model(model_config,pos_len,placeholders,is_training=False)

      target_vars = Target_vars(model,for_optimization=True,placeholders=placeholders)
      metrics = Metrics(model,target_vars,include_debug_stats=False)
      return (model,target_vars,metrics)

    if mode == tf.estimator.ModeKeys.TRAIN:
      model = Model(model_config,pos_len,placeholders,is_training=True)

      target_vars = Target_vars(model,for_optimization=True,placeholders=placeholders)
      metrics = Metrics(model,target_vars,include_debug_stats=False)
      global_step = tf.compat.v1.train.get_global_step()
      global_step_float = tf.cast(global_step, tf.float32)
      global_epoch = global_step_float / tf.constant(num_globalsteps_per_epoch,dtype=tf.float32)

      lr_base = 0.00003 * (1.0 if lr_scale is None else lr_scale)
      per_sample_learning_rate = (
        tf.constant(lr_base) * tf.compat.v1.train.piecewise_constant(
          global_epoch,
          boundaries = [5.0],
          values = [1.0/3.0, 1.0]
        )
      )

      lr_adjusted_variables = model.lr_adjusted_variables
      update_ops = tf.compat.v1.get_collection(tf.compat.v1.GraphKeys.UPDATE_OPS) #collect batch norm update operations
      with tf.control_dependencies(update_ops):
        optimizer = tf.compat.v1.train.MomentumOptimizer(per_sample_learning_rate, momentum=0.9, use_nesterov=True)
        gradients = optimizer.compute_gradients(target_vars.opt_loss)
        adjusted_gradients = []
        for (grad,x) in gradients:
          adjusted_grad = grad
          if x.name in lr_adjusted_variables and grad is not None:
            adj_factor = lr_adjusted_variables[x.name]
            adjusted_grad = grad * adj_factor
            if print_model:
              trainlog("Adjusting gradient for " + x.name + " by " + str(adj_factor))

          adjusted_gradients.append((adjusted_grad,x))

        gnorm_cap = 2500.0
        (adjusted_gradients_clipped,gnorm) = tf.clip_by_global_norm([x[0] for x in adjusted_gradients],gnorm_cap)
        adjusted_gradients_clipped = list(zip(adjusted_gradients_clipped,[x[1] for x in adjusted_gradients]))
        metrics.gnorm = gnorm
        metrics.excess_gnorm = tf.nn.relu(gnorm-gnorm_cap)
        train_step = optimizer.apply_gradients(adjusted_gradients_clipped, global_step=global_step)

      if print_model:
        ModelUtils.print_trainable_variables(trainlog)
        for update_op in tf.compat.v1.get_collection(tf.compat.v1.GraphKeys.UPDATE_OPS):
          trainlog("Additional update op on train step: %s" % update_op.name)
        trainlog("Supporting japanese rules: " + str(model.support_japanese_rules))

      return (model,target_vars,metrics,global_step,global_step_float,per_sample_learning_rate,train_step)<|MERGE_RESOLUTION|>--- conflicted
+++ resolved
@@ -93,15 +93,11 @@
     self.reg_variables_tiny = []
     self.prescale_variables = []
     self.lr_adjusted_variables = {}
-<<<<<<< HEAD
-    self.is_training = (placeholders["is_training"] if "is_training" in placeholders else tf.compat.v1.placeholder(tf.bool,name="is_training"))
-=======
     self.is_training = is_training
     self.is_training_tensor = tf.constant(is_training,dtype=tf.bool)
 
     self.num_blocks = len(config["block_kind"])
     self.use_fixup = config["use_fixup"]
->>>>>>> c7b6dcae
 
     #Accumulates outputs for printing stats about their activations
     self.outputs_by_layer = []
@@ -581,13 +577,8 @@
     init = tf.zeros(shape)
     if constant != 0.0:
       init = init + constant
-<<<<<<< HEAD
     variable = tf.compat.v1.get_variable(initializer=init,name=name)
-    if reg:
-=======
-    variable = tf.Variable(init,name=name)
     if reg is True:
->>>>>>> c7b6dcae
       self.reg_variables.append(variable)
     elif reg == "tiny":
       self.reg_variables_tiny.append(variable)
@@ -599,13 +590,8 @@
       initial = initial + extra_initial_weight
     initial = initial * scale_initial_weights
 
-<<<<<<< HEAD
     variable = tf.compat.v1.get_variable(initializer=initial,name=name)
-    if reg:
-=======
-    variable = tf.Variable(initial,name=name)
     if reg is True:
->>>>>>> c7b6dcae
       self.reg_variables.append(variable)
     elif reg == "tiny":
       self.reg_variables_tiny.append(variable)
@@ -1319,73 +1305,47 @@
                           tf.compat.v1.placeholder(tf.float32, [None] + model.policy_target_shape))
     #Unconditional game result prediction
     self.value_target = (placeholders["value_target"] if "value_target" in placeholders else
-<<<<<<< HEAD
                          tf.compat.v1.placeholder(tf.float32, [None] + model.value_target_shape))
-    #Unconditional expected score prediction, noResult is treated as 0
+    self.td_value_target = (placeholders["td_value_target"] if "td_value_target" in placeholders else
+                            tf.compat.v1.placeholder(tf.float32, [None] + model.td_value_target_shape))
+    #Expected score prediction CONDITIONAL on result
     self.scoremean_target = (placeholders["scoremean_target"] if "scoremean_target" in placeholders else
                               tf.compat.v1.placeholder(tf.float32, [None] + model.scoremean_target_shape))
+    self.lead_target = (placeholders["lead_target"] if "lead_target" in placeholders else
+                              tf.compat.v1.placeholder(tf.float32, [None] + model.lead_target_shape))
+    #Arrival time of variance in game, unconditional
+    self.variance_time_target = (placeholders["variance_time_target"] if "variance_time_target" in placeholders else
+                              tf.compat.v1.placeholder(tf.float32, [None] + model.variance_time_target_shape))
     #Score belief distributions CONDITIONAL on result
     self.scorebelief_target = (placeholders["scorebelief_target"] if "scorebelief_target" in placeholders else
                               tf.compat.v1.placeholder(tf.float32, [None] + model.scorebelief_target_shape))
-    self.bonusbelief_target = (placeholders["bonusbelief_target"] if "bonusbelief_target" in placeholders else
-                              tf.compat.v1.placeholder(tf.float32, [None] + model.bonusbelief_target_shape))
-    #MCTS utility variance out to different marks
-    self.utilityvar_target = (placeholders["utilityvar_target"] if "utilityvar_target" in placeholders else
-                              tf.compat.v1.placeholder(tf.float32, [None] + model.utilityvar_target_shape))
     #Ownership of board, CONDITIONAL on result
     self.ownership_target = (placeholders["ownership_target"] if "ownership_target" in placeholders else
                              tf.compat.v1.placeholder(tf.float32, [None] + model.ownership_target_shape))
-=======
-                         tf.placeholder(tf.float32, [None] + model.value_target_shape))
-    self.td_value_target = (placeholders["td_value_target"] if "td_value_target" in placeholders else
-                            tf.placeholder(tf.float32, [None] + model.td_value_target_shape))
-    #Expected score prediction CONDITIONAL on result
-    self.scoremean_target = (placeholders["scoremean_target"] if "scoremean_target" in placeholders else
-                              tf.placeholder(tf.float32, [None] + model.scoremean_target_shape))
-    self.lead_target = (placeholders["lead_target"] if "lead_target" in placeholders else
-                              tf.placeholder(tf.float32, [None] + model.lead_target_shape))
-    #Arrival time of variance in game, unconditional
-    self.variance_time_target = (placeholders["variance_time_target"] if "variance_time_target" in placeholders else
-                              tf.placeholder(tf.float32, [None] + model.variance_time_target_shape))
-    #Score belief distributions CONDITIONAL on result
-    self.scorebelief_target = (placeholders["scorebelief_target"] if "scorebelief_target" in placeholders else
-                              tf.placeholder(tf.float32, [None] + model.scorebelief_target_shape))
-    #Ownership of board, CONDITIONAL on result
-    self.ownership_target = (placeholders["ownership_target"] if "ownership_target" in placeholders else
-                             tf.placeholder(tf.float32, [None] + model.ownership_target_shape))
     #Scoring of board, CONDITIONAL on result
     self.scoring_target = (placeholders["scoring_target"] if "scoring_target" in placeholders else
-                             tf.placeholder(tf.float32, [None] + model.scoring_target_shape))
+                             tf.compat.v1.placeholder(tf.float32, [None] + model.scoring_target_shape))
     #Future board positions, unconditional
     self.futurepos_target = (placeholders["futurepos_target"] if "futurepos_target" in placeholders else
-                             tf.placeholder(tf.float32, [None] + model.futurepos_target_shape))
+                             tf.compat.v1.placeholder(tf.float32, [None] + model.futurepos_target_shape))
     #Seki state of final board, CONDITIONAL on result
     self.seki_target = (placeholders["seki_target"] if "seki_target" in placeholders else
-                             tf.placeholder(tf.float32, [None] + model.seki_target_shape))
-
->>>>>>> c7b6dcae
+                             tf.compat.v1.placeholder(tf.float32, [None] + model.seki_target_shape))
+
     self.target_weight_from_data = (placeholders["target_weight_from_data"] if "target_weight_from_data" in placeholders else
                                     tf.compat.v1.placeholder(tf.float32, [None] + model.target_weight_shape))
     self.policy_target_weight = (placeholders["policy_target_weight"] if "policy_target_weight" in placeholders else
                                  tf.compat.v1.placeholder(tf.float32, [None] + model.policy_target_weight_shape))
     self.policy_target_weight1 = (placeholders["policy_target_weight1"] if "policy_target_weight1" in placeholders else
-<<<<<<< HEAD
                                  tf.compat.v1.placeholder(tf.float32, [None] + model.policy_target_weight_shape))
+    self.lead_target_weight = (placeholders["lead_target_weight"] if "lead_target_weight" in placeholders else
+                                    tf.compat.v1.placeholder(tf.float32, [None] + model.lead_target_weight_shape))
     self.ownership_target_weight = (placeholders["ownership_target_weight"] if "ownership_target_weight" in placeholders else
                                     tf.compat.v1.placeholder(tf.float32, [None] + model.ownership_target_weight_shape))
-    self.utilityvar_target_weight = (placeholders["utilityvar_target_weight"] if "utilityvar_target_weight" in placeholders else
-                                   tf.compat.v1.placeholder(tf.float32, [None] + model.utilityvar_target_weight_shape))
-=======
-                                 tf.placeholder(tf.float32, [None] + model.policy_target_weight_shape))
-    self.lead_target_weight = (placeholders["lead_target_weight"] if "lead_target_weight" in placeholders else
-                                    tf.placeholder(tf.float32, [None] + model.lead_target_weight_shape))
-    self.ownership_target_weight = (placeholders["ownership_target_weight"] if "ownership_target_weight" in placeholders else
-                                    tf.placeholder(tf.float32, [None] + model.ownership_target_weight_shape))
     self.scoring_target_weight = (placeholders["scoring_target_weight"] if "scoring_target_weight" in placeholders else
-                                    tf.placeholder(tf.float32, [None] + model.scoring_target_weight_shape))
+                                    tf.compat.v1.placeholder(tf.float32, [None] + model.scoring_target_weight_shape))
     self.futurepos_target_weight = (placeholders["futurepos_target_weight"] if "futurepos_target_weight" in placeholders else
-                                    tf.placeholder(tf.float32, [None] + model.futurepos_target_weight_shape))
->>>>>>> c7b6dcae
+                                    tf.compat.v1.placeholder(tf.float32, [None] + model.futurepos_target_weight_shape))
     self.selfkomi = (placeholders["selfkomi"] if "selfkomi" in placeholders else
                      tf.compat.v1.placeholder(tf.float32, [None]))
 
@@ -1497,7 +1457,7 @@
     )
     unowned_proportion = tf.reduce_mean(unowned_proportion * self.ownership_target_weight)
     if model.is_training:
-      moving_unowned_proportion = tf.Variable(1.0,name=("moving_unowned_proportion"),trainable=False)
+      moving_unowned_proportion = tf.compat.v1.get_variable(initializer=1.0,name=("moving_unowned_proportion"),trainable=False)
       moving_unowned_op = tf.keras.backend.moving_average_update(moving_unowned_proportion,unowned_proportion,0.998)
       with tf.control_dependencies([moving_unowned_op]):
         seki_weight_scale = 8.0 * 0.005 / (0.005 + moving_unowned_proportion)
@@ -1577,16 +1537,11 @@
     if for_optimization:
       #Prior/Regularization
       self.l2_reg_coeff = (placeholders["l2_reg_coeff"] if "l2_reg_coeff" in placeholders else
-<<<<<<< HEAD
                            tf.compat.v1.placeholder(tf.float32))
-      self.reg_loss_per_weight = self.l2_reg_coeff * tf.add_n([tf.nn.l2_loss(variable) for variable in model.reg_variables])
-=======
-                           tf.placeholder(tf.float32))
       self.reg_loss_per_weight = self.l2_reg_coeff * (
         tf.add_n([tf.nn.l2_loss(variable) for variable in model.reg_variables]) +
         0.05 * tf.add_n([tf.nn.l2_loss(variable) for variable in model.reg_variables_tiny])
       )
->>>>>>> c7b6dcae
       self.reg_loss = self.reg_loss_per_weight * self.weight_sum
 
       #The loss to optimize
